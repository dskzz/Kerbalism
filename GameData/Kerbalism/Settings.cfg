Kerbalism
{
  // profile used
  Profile = default                   // valid values are: 'default', 'classic, 'none' or custom profiles

  // user-defined features
  Reliability = true                  // component malfunctions and critical failures
<<<<<<< HEAD
=======
  Signal = false                      // communications using low-gain and high-gain antennas. THIS WILL LIKELY BE REMOVED IN THE FUTURE!!
  Deploy = false                      // add ecCost to keep module working, add ecCost to Extend\Retract (Deploy.cfg has the modules supported list)
>>>>>>> 7bba1105
  Science = true                      // science data storage, transmission and analysis
  SpaceWeather = true                 // coronal mass ejections
  Automation = true                   // control vessel components using scripts

  // temperature settings
  SurvivalTemperature = 295.0         // ideal living temperature
  SurvivalRange = 5.0                 // sweet spot around survival temperature

  // quality-of-life settings
  IdealLivingSpace = 40.0             // ideal living space per-capita in m^3
  ComfortFirmGround = 0.4             // firm-ground comfort factor
  ComfortExercise = 0.2               // exercise comfort factor
  ComfortNotAlone = 0.1               // not-alone comfort factor
  ComfortCallHome = 0.1               // call-home comfort factor
  ComfortPanorama = 0.1               // panorama comfort factor

  // pressure settings
  PressureFactor = 10.0               // pressurized modifier value for vessels below the threshold
  PressureThreshold = 0.9             // level of atmosphere resource that determine pressurized status

  // poisoning settings
  PoisoningFactor = 0.0               // poisoning modifier value for vessels below the threshold
  PoisoningThreshold = 0.02           // level of waste atmosphere resource that determine co2 poisoning status

  // radiation settings
  ShieldingEfficiency = 0.9           // proportion of radiation blocked by shielding (at max amount)
  StormRadiation = 5.0                // radiation during a CME event in rad/h
  ExternRadiation = 0.04              // radiation outside the heliopause in rad/h

  // storm settings
  StormMinTime = 2160000.0            // minimum interval between storms over a system
  StormMaxTime = 8640000.0            // maximum interval between storms over a system
  StormDuration = 21600.0             // how long a storm last once it hit
  StormEjectionSpeed = 1000000.0      // cme speed in m/s

  // science settings
  ScienceDialog = true                // keep showing the stock science dialog

  // reliability settings
  QualityScale = 4.0                  // scale applied to MTBF for high-quality components
  CriticalChance = 0.25               // proportion of malfunctions that lead to critical failures
  SafeModeChance = 0.5                // proportion of malfunctions fixed remotely for unmanned vessels
  IncentiveRedundancy = false         // each malfunction will increase the MTBF of components in the same redundancy group

  // misc
  EnforceCoherency = true             // detect and avoid issues at high timewarp in external modules
  TrackingPivot = true                // simulate tracking solar panel around the pivot
  HeadLampsCost = 0.002               // EC/s cost if eva headlamps are on
  DeathReputation = 100.0             // reputation to remove in case of death
  BreakdownReputation = 10.0          // reputation to remove in case of breakdown
  StockMessages = false               // use the stock message system instead of our own
  MessageLength = 4                   // duration of messages on screen in seconds
  LowQualityRendering = false         // use less particles to render the magnetic fields
}
<|MERGE_RESOLUTION|>--- conflicted
+++ resolved
@@ -5,11 +5,7 @@
 
   // user-defined features
   Reliability = true                  // component malfunctions and critical failures
-<<<<<<< HEAD
-=======
-  Signal = false                      // communications using low-gain and high-gain antennas. THIS WILL LIKELY BE REMOVED IN THE FUTURE!!
   Deploy = false                      // add ecCost to keep module working, add ecCost to Extend\Retract (Deploy.cfg has the modules supported list)
->>>>>>> 7bba1105
   Science = true                      // science data storage, transmission and analysis
   SpaceWeather = true                 // coronal mass ejections
   Automation = true                   // control vessel components using scripts
