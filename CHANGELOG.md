--- conflicted
+++ resolved
@@ -1,1075 +1,1072 @@
-## v3.0.3 for all versions of KSP from 1.4.0 to 1.7.x
-
- - 2019-06-09
-
-### Changes since the last release
-
-* Support tilted magnetic fields and radiation belts with offsets (Sir Mortimer)
-* Updated the RSS radiation model according to http://evildrganymede.net/work/magfield.htm (Sir Mortimer)
-* Fixed an error in new science support for DMOS (Sir Mortimer)
-* Breaking Grounds DLC: Fixed the science value indication when the transmission is complete (Sir Mortimer)
-* Crediting of zero science is now reduced to a minimum. This will fix the constant science updates with mods like Strategia (Sir Mortimer)
-* Added mod support to query the radiation model, as well as toggle visibility of belts and magnetopause (Sir Mortimer)
-* Added mod support for CME prediction accuracy that influences the probability that you get an advanced warning, and its accuracy (Sir Mortimer)
-* Configs for SoundingRockets (Arthur, Breach Candy)
-* Fixed DMOS experiment restriction to plantary space. This breaks some DMOS contracts that require experiments in solar orbit (Sir Mortimer)
-* Improved shielding efficiency calculation (Free Thinker)
-* Apply artificial radiation sources after Gamma Transparency is applied (Free Thinker)
-* Fixed the configuration for EVA kerbals, a problem introduced by Serenity (Sir Mortimer)
-* Added support for Universal Storage 2 fuel cells (lordcirth)
-* Added config for Unkerballed start tech tree (Sir Mortimer)
-* Added config for a new ReStock+ probe core RC-XL001 (Sir Mortimer)
-* Radiation values in settings now take a preset from Settings.cfg (Sir Mortimer)
-<<<<<<< HEAD
-* Major rewrite of the solar panel code (Got)
-* Kopernicus Support (Sir Mortimer)
-=======
-* Added radiation source to kerbal atomics engines (Shiolle)
-* When transmitting data, prioritize the file with the highest relative value (Sir Mortimer)
->>>>>>> 55573fa4
-
-## v3.0.2 for all versions of KSP from 1.4.0 to 1.7.x
-
- - 2019-06-08
-
-### Changes since the last release
-
-* ACTUALLY fixed the unintended need to repeat the same experiments multiple times for full science value. (SirMortimer, Arthur)
-
-## v3.0.1 for all versions of KSP from 1.4.0 to 1.7.x
-
- - 2019-06-08
-
-### Changes since the last release
-
-* Fixed the unintended need to repeat the same experiments multiple times for full science value. (Arthur)
-
-## v3.0 for all versions of KSP from 1.4.0 to 1.7.x
-
- - 2019-06-07
-
-### Changes since the last release
-
-* New Science system. See https://github.com/Kerbalism/Kerbalism/wiki/Science-System (Sir Mortimer, Arthur, and a lot of people who helped)
-* Add Reliability to USI Nuclear Reactors (PiezPiedPy)
-* Fix ISRU capacities for CryoTanks and USI (PiezPiedPy)
-* Correct LH2 storage capacities of the Radial container for AirlineKuisine, CryoTanks and USI (PiezPiedPy)
-* Near Future Electrical tweaks: Uranite drilling, storage and ISRU processing added (PiezPiedPy)
-* Textures Unlimited support (HaullyGames)
-* Update habitats for the new V2 and Making History DLC pods (PiezPiedPy)
-* Recalculated habitat atmosphere leakage, was originally calculated for a Human day which is 4x longer (PiezPiedPy)
-* Added an 'EVA's available' indicator to the Planner and Monitor (PiezPiedPy)
-* Optimized Planner: Part 1 - Chill the stuttering in VAB/SPH (PiezPiedPy)
-* Reduced Mass of ECLSS and Chemical Processors from 450kg to 40kg (Sir Mortimer)
-* CO2 poisoning warning message will pop up sooner to give you some time to fix the issue (Sir Mortimer)
-* Preemptive maintenance: if a component is found not to be in very good condition during inspection, it can be serviced to avoid a failure (Sir Mortimer)
-* Fixed emitters (shields) can be used in automation tab again (Sir Mortimer)
-* Processes ECLSS, Fuel Cells, Chemical Plant etc. can be controlled from automation tab again (Sir Mortimer)
-* Added Kerbalism flags (Mzxs)
-* Adjusted N2 leakage (Sir Mortimer)
-* When analyzing science in a lab, don't drive people crazy with the "Transmission finished" message for every bit of researched data (Sir Mortimer)
-* Going to EVA will now loose a nominal amount of nitrogen to the airlock. The amount can be changed in the settings (Sir Mortimer)
-* Fixed the bug where monoprop appeared out of nowhere when leaving a vessel that had none in it (#288) (Sir Mortimer)
-* Monoprop+O2 fuel cell is now available sooner in the tech tree. Basic Science unlocks this process along with the fuel cell (Sir Mortimer)
-* Added LSS system diagrams, and a small guide on how to set up O2 + water recycling (Sir Mortimer)
-* Hide Sickbay from automation if it is unavailable (Sir Mortimer)
-* Reverted the part-specific process handling introduced with PR #280 as it caused other issues (Sir Mortimer)
-* Fixed the issue with placing parts in a symmetry group > 2 in the editor (Sir Mortimer)
-* Added API: mods now can register callbacks for failure events triggered by Kerbalism Reliability (Sir Mortimer)
-* Added API: mods now can provide their own communication characteristics (antenna info). Currently we just support RemoteTech, this allows other mods to support Kerbalism (Sir Mortimer)
-* Fixed #249: NEOS incompatibility (Sir Mortimer)
-* Added option for automated sample analysis, works like automated data transmission (Sir Mortimer)
-* SCANsat support for new science system (Sir Mortimer)
-* Some changes to the communication system: data rates, EC consumption and range calculation changed (Sir Mortimer)
-* Support for solar panel efficiency curve. Panels can degrade over time. (Sir Mortimer)
-* KER Parts will act as hard drives (Sir Mortimer)
-* A lot of new experiments (Arthur, theJesuit)
-* Mod Support for new science: DMagic Orbital Science, Station Science (Arthur)
-* Some performance improvements with caches (Sir Mortimer)
-* Added support for Breaking Ground surface experiments (steamp0rt, Gotmachine, SirMortimer)
-* Split Kerbalism into core and config packages for better usability with other configurations (looking at you, RO)
-
-
-------------------------------------------------------------------------------------------------------
-
-## v2.1.2 for all versions of KSP from 1.3.1 to 1.6.x
-
- - 2019-02-04
-
-### Changes since the last release
-
-* Fix Kerbalism parts search filters and missing tab in the VAB/SPH (PiezPiedPy)
-* Fix processes not calculating capacities correctly (PiezPiedPy)
-* Made the PartUpgrade for module slots require ProfileDefault (theJesuit)
-* Took away some of the Partupgrade as I upgraded my MM fu. (theJesuit)
-* Fixed compatability with Module Manager 4.x (steamp0rt, with lots of help from blowfish)
-
-------------------------------------------------------------------------------------------------------
-
-## v2.1.1 for KSP 1.6.x, 1.5.x , 1.4.x and 1.3.1
- - 2018-12-22
-
-### Changes since the last release
-
-* Updated for KSP 1.6.x
-
-------------------------------------------------------------------------------------------------------
-
-## v2.1.0 for KSP 1.5.x , 1.4.x and 1.3.1
- - 2018-12-18
-
-### Changes since the last release
-
-* xmitDataScalar = 1 for Bluedog DB early probes. (Gordon Dry)
-* Add support patch for the USI-NF compatibility patch. (Gordon Dry)
-* Make CCK play nice with FilterExtensions. (Gordon Dry)
-* Added sickbay RDU to four additional parts (with 1 slot each):
-* Bluedog_DB - MOL Orbital Habitation SegmentS
-* StationPartsExpansionRedux - PTD-5 'Sunrise' Habitation Module
-* NearFutureSpacecraft - PPD-24 Itinerant Service Container
-* Duna Direct's Kerbin Return Vehicle (KRV) (Gordon Dry)
-* Sickbay TV is only available in crewable parts (crew >3) without a laboratory now and it uses 0.25 EC/s instead of 12 EC/s. It's 64x less effective now - and same as effective as 100% comfort. (Gordon Dry)
-* Sickbay RDU now uses 3.5 EC/s instead of 35 EC/s but also works 5x slower (cures 0.02 rad/h now). (Gordon Dry)
-* Added support for Kerbalow KA-330 Inflatable Space Hotel. (Gordon Dry)
-* Added missing xmitDataScalar to Support/OrbitalScience.cfg and also added UniversalStorage2 compatibility. (Gordon Dry)
-* Converted all remaining png and mbm textures to dds (Gordon Dry)
-* The connection signal icon alternates between yellow and red when signal strength is below 5%. (HaullyGames)
-* Connection: connection rate is minimum rate in ControlPath. (HaullyGames)
-* Kerbals on EVA got a radio to transmit science data. Antenna range limited to 35km. (Gordon Dry)
-* File Manager shows remaining transmission time when hovering over file. (HaullyGames)
-* RemoteTech - Added signal strength based on Dist/maxDist. (HaullyGames)
-* Added "Set as Target" in Monitor. (HaullyGames)
-* Panel - Define the hover area to be the same size of font size. (HaullyGames)
-* Increased SCANSat experiment sizes. A planetary map shouldn't be smaller than a temperature reading. (Sir Mortimer)
-* Connection Manager Panel, click in signal Icon to open the Connection Panel. (HaullyGames)
-* CommNet: disable stock transmission buttons and transmission action group. (HaullyGames)
-* Add support for per-part resource simulation which is ONLY used for resources that are NO_FLOW, such as EnrichedUranium. (madman2003)
-* Fix support for dump options that don't use valves. (madman2003)
-* Make the planner outputs less quirky by running the simulator several cycles to reach steady state. (madman2003)
-* NearFutureSolar: Add reliability for curved solar panels. (madman2003)
-* NearFutureElectrical: Support Reactors and Reprocessor. (madman2003)
-* Don't show resources in telemetry that have practically zero value, avoid flickering telemetry. (madman2003)
-* Don't fill habitat with CO2 rich atmosphere when enabling habitat in VAB. (madman2003)
-* Air pump should only work on planets with naturally breathable atmosphere. (madman2003)
-
-------------------------------------------------------------------------------------------------------
-
-## v2.0.0 for KSP 1.5.x , 1.4.x and 1.3.1
- - 2018-19-10
-
-### Changes since the last release
-
-* Support for KSP 1.5.x
-
-* Also "normal" launch clamps' generators are not simulated in planner by default (Gordon Dry)
-* Quick fix to crewable launch towers like the FASA Launch Tower: disable the habitat by default and disable simulating the generator in planner by default (Gordon Dry)
-* Dump valve not saving its state on vessel change, bug fixed (PiezPiedPy)
-* Fixed SSPX IVA rotation. (HaullyGames)
-* Kerbals consume slightly different amounts of food, water and oxygen, and react differently to stress and radiation. When under stress they can make mistakes, some do better than others. (Sir Mortimer)
-* A laboratory with high level crew members in it will work faster (Sir Mortimer)
-* Harvesters will work better with an engineer on board. (Sir Mortimer)
-* Fixed another icons sometimes not displaying bug (PiezPiedPy)
-* SSPX 2.5m Greenhouse now producing food at the expected rate. (theJesuit)
-* ResourceBalance run the pressurizing\depressurizing (old "equalize\venting"), it gives priority to habitats with crew. (HaullyGames)
-* Habitats equalize/venting function changed to pressurizing/depressurizing, crewed habitats have priority while multiple habitats are pressurizing. (HaullyGames)
-* New AirPump process added to control pressure in breathable environment. (HaullyGames)
-* Fixed missing N2 when mod is added in an existing game. (HaullyGames)
-* Fixed issue with CommNet not updating for unloaded vessels (leomike, HaullyGames)
-* Added bandwidth preferences in Game Settings. (HaullyGames)
-* Added 'GoTo' button in Penal, the vesselType button allowed to change to other vessel. (HaullyGames)
-* Fixed Orbital Science experiments size (Sir Mortimer)
-* Fixed antenna consumption and Automation controller to antennas with GenericAnimation. (HaullyGames)
-* Automation has devices sorted by name. (HaullyGames)
-* Updated docs for the recent 1/16 buff (Sir Mortimer)
-* Don't show fixed antennas in device manager (Sir Mortimer)
-
-------------------------------------------------------------------------------------------------------
-
-## v1.9.0 for KSP 1.4.x and 1.3.1
- - 2018-15-9
-
-### Changes since the last release
-
-* Kerbal LS rates have been recalculated based on 1/16 of a Humans consumption due to their size and day length (PiezPiedPy)
-* A dump valve has been added to the Fuel Cells (PiezPiedPy)
-* Reliability added to the active shield and slightly increased its effectiveness (PiezPiedPy)
-* Vessels with RemoteTech antennas fitted that where missing on the monitor due to old SaveGames, bug fixed (PiezPiedPy)
-* Stock antennas can now be controlled by automation (Yaar Podshipnik)
-* Devices shown in the device manager are now sorted (Sir Mortimer)
-* Fixed the EC issue when accelerating to extremely fast time warp while a vessel is in shadow (Sir Mortimer)
-* Improved vessel search in monitor: you can search for the name of the central body and the vessel name (Sir Mortimer)
-* Added vessel type icons and filter buttons to include/exclude vessels in the monitor list (Sir Mortimer, PiezPiedPy)
-* SSPX PDT-6 'Star' Utility Module balanced: shield strength, costs, tech level requirement and reliability (Sir Mortimer)
-* SSPX greenhouses have been rebalanced and missing exercise equipment for some SSPX parts added (Dr.Jet)
-* If Community Category Kit is installed then Kerbalism will place its parts into CCK respective categories (Sir Mortimer)
-* Game preferences now includes Kerbalism settings that previously were in Settings.cfg (Sir Mortimer)
-
-### Known Issues
-
-* KerboKatz FrameLimiter mod is known to make the Icons disappear
-
-------------------------------------------------------------------------------------------------------
-
-## v1.8.0 for KSP 1.4.x and 1.3.1
- - 2018-08-21
-
-### Changes since the last release
-
- * Kerbalism documents are now available here: https://kerbalism.readthedocs.io Note they are still a Work in Progress
-
- * Fixed the icons sometimes not displaying bug and icon scaling bug (PiezPiedPy)
- * RemoteTech support now integrates correctly with the planner and signal system (PiezPiedPy)
- * Improved RemoteTech support (simulate in planner buttons, reliability, antenna EC consumption) (Gordon Dry & PiezPiedPy)
- * RemoteTech antennas will need power even if vessel is unloaded (Sir Mortimer)
- * RemoteTech antennas fitted to Vessels without power will no longer relay signals to other vessels (Sir Mortimer)
- * RemoteTech antennas can now be enabled/disabled in Automation (Sir Mortimer)
- * RemoteTech antennas can now break down due to reliability failures (Sir Mortimer)
- * Chemical Plant and ECLSS parts are now surface attachable, ECLSS part capacity increased to support 3 crew (PiezPiedPy)
- * Added support for ConfigurableContainers, they now have 6 additional tank configs as defined below:
- * KerbalismSupplies (Food, Water) - KerbalismBreathing (Oxygen, Nitrogen)
- * KerbalismWaste (Waste, WasteWater) - KerbalismGreenhouse (CarbonDioxide, Ammonia, Water)
- * KerbalismFuelcellH2 (Oxygen, Hydrogen) - KerbalismFuelcellMP (Oxygen, MonoPropellant)  (Gordon Dry)
- * Containers have had their volume and mass calculated with a calculator (PiezPiedPy)
- * Science labs can now reset experiments (PiezPiedPy)
- * CryoTanks are now simulated in the background, also fuel boiloff is simulated in the planner (PiezPiedPy)
- * Reverted the Quick'n'dirty fix for GPOSpeedFuelPump because it has been fixed with v1.8.14 (Gordon Dry)
- * Added a fix to make sure there is a module Reliability for parachutes, also for RealChute/RealChuteFAR (Gordon Dry)
- * Scaled the ISRU's capacity to be more representative of their size (PiezPiedPy)
- * All priority type processes have been removed and replaced with a Dump button that configures the dumped resource type(s) to dump overboard, the Dump button is also usable InFlight allowing for changes of strategies on the go (PiezPiedPy)
- * Overhaul of all Chemical Plant and ISRU processes using CRP densities and molar masses (PiezPiedPy)
- * SOE process now converts wasted Carbon into Shielding, Haber process now needs EC (PiezPiedPy)
- * Hydrazine process now outputs Oxygen and requires EC and A New Nitrogen injected Hydrazine process added (PiezPiedPy)
- * Vessel group filter can now search for vessel names that contain multiple words (Sir Mortimer)
- * Changed the Small Supply Container to be 0.625m in diameter instead of 0.5m (Gordon Dry)
- * Added radiation belts to ExtraSolar planets and moons - science definition texts still missing (Gordon Dry)
- * Fixed a commented out bracket in another patch that hindered the Bluedog_DB Geiger counter from being a sensor (Gordon Dry)
- * Configurable parts can now contain the same process in multiple slots (PiezPiedPy)
- * Fixed MRE not running when shielding is full or does not exist on a vessel (PiezPiedPy)
- * MRE process now outputs a small amount of CO2 (PiezPiedPy)
- * GeigerCounter science experiment fixes for OPM and NewHorizons. Also SEP support fixes (Gordon Dry)
- * Rebalanced Sabatier and Anthraquinone processes to output LiquidFuel and Oxidizer at Stock ratio of 9:11 (PiezPiedPy)
- * Rebalanced H2+O2 and LH2+O2 fuel cells to output more realistic EC levels (PiezPiedPy)
- * Some tooltip colors changed from a nasty hard to see red to a nice gold (PiezPiedPy)
- * Fixed antennas bug having no science data rate in languages other than English (PiezPiedPy)
- * Support for AirlineKuisine (PiezPiedPy)
-
-### For Developers
-
- * Support for development on mac now included, also with help in the CONTRIBUTING.md file (Sir Mortimer)
-
-------------------------------------------------------------------------------------------------------
-
-## v1.7.1.1 for KSP 1.4.4 and 1.3.1
- - 2018-07-03
-
-### Changes since the last release
-
- * Localization translations added (Sir Mortimer [GRUMP])
- * MM errors fixed (Gordon Dry)
-
-### For Developers
-
- * Added a title parameter to the PlannerController that shows in the buttons text (PiezPiedPy)
-
-------------------------------------------------------------------------------------------------------
-
-## v1.7.1 for KSP 1.4.4 and 1.3.1
- - 2018-07-02
-
-### Changes since the last release
-
- * The Chemical Plant and External Life Support have had a repaint (PiezPiedPy)
- * Added Xenon Gas to the Radial Pressurized Tanks (PiezPiedPy)
- * Added Engines and RCS that use EC and/or LH2 when supported by a mod such as USI to the Planner (PiezPiedPy)
- * Added part specific tags (Gordon Dry)
- * A simple support patch for RealBattery - no final solution (Gordon Dry)
- * Recalculated pressure control EC consumption to be more realistic (PiezPiedPy)
- * Increase all crewable parts' EC because ECLSS uses EC constantly, you wanna survive in the Apollo LM, right? (Gordon Dry, PiezPiedPy)
- * Quick'n'dirty fix for GPOSpeedFuelPump to avoid shielding to be pumpable by default (Gordon Dry)
- * Reliability: mtbf depends mass; lighter parts last longer - max. ~16 years (~64 years in high quality), heavier parts last shorter - min. ~4 years (~16 years in high quality). Built in reliability modules don't take the whole part's mass into account, but their respective extra_mass (Gordon Dry)
- * Greenhouses now act like a scrubber and also will not use CO2 or produce O2 when in a breathable atmosphere (PiezPiedPy)
- * Reliability: mass and cost difference between standard and high quality is now relative to the part type (Gordon Dry)
- * Allow vessel config when there is no vessel signal (PiezPiedPy)
- * Fixed EVA Scrubber, ooops was broken by changes to Habitation (PiezPiedPy)
- * Fuel Cells are now configurable with H2+O2 and Monoprop+O2 processes (PiezPiedPy)
- * Added LH2+O2 processes to the Fuel Cells for USI and CryoTanks Support (PiezPiedPy)
- * Added Hydrogen Liquefaction and Liquid Hydrogen Evaporator processes to USI and CryoTanks Support (PiezPiedPy)
- * Fixed CryoTanks NRE in Planner and added LH2 to radial tanks for CryoTanks Support (PiezPiedPy)
-
-### For Developers
-
-------------------------------------------------------------------------------------------------------
-
-## v1.7.0 for KSP 1.4.3
- - 2018-06-18
-
-### Changes since the last release
-
- * Moved Humidity into Habitation (PiezPiedPy)
- * Pressure and CO2 Poisoning rates are back to normal (PiezPiedPy)
- * GravityRing NRE's in VAB/SPH bug fixed (PiezPiedPy)
- * Click through prevention added (some things can still be clicked through the windows, due to using KSP's old style Gui) (PiezPiedPy)
- * Overhaul to transmitter use, planning and monitoring, data rates, signal strength, EC cost and targets now work. Internal transmitters are separate from external transmitters and will only transmit telemetry and command control, they are also shown separately in the planner and are constantly powered unless you run out of EC, with the added benefit of loosing contact with DSN and subsequent control. External transmitters will lose contact when retracted, break, or if you run out of EC rendering long distance comms, call home and your ability to transmit science to zero. External transmitters will also stop using EC when retracted. EVA suits now contain a small internal transmitter for transmitting telemetry and controlling remote probes and rovers etc. All transmitters have had their EC usage changed to more realistic values and are also combinable. There is a minor drawback though, when changing scenes with the [ESC]Pause menu you may notice the target readout pointing to the wrong vessel and some signals that where previously dis-connected wrongly connecting back online, simply changing scene from for example the Space Center to Tracking Station will solve all errors in the network. *Thanks to (PiezPiedPy) for the transmitter overhaul.*
-
- * Nitrogen added to pods on rescue, Humidity controller now detects breathable atmospheres (PiezPiedPy)
- * Kerbalism Communotron 8 transmitter is back (PiezPiedPy)
- * Transmitters have reliability added and tweaked EC costs, also removed simulate button for internal transmitters (PiezPiedPy)
- * Signal lost/found during GameScene changes and SaveGame load, annoying bug fixed (PiezPiedPy)
- * Support for Connected Living Spaces fixed (PiezPiedPy) also thanks go to Gordon-Dry ;)
- * Module Manager cache bug fixed (PiezPiedPy)
- * Added an upgrade part to the TechTree that adds a slot to the Manned pods, ECLSS module and Chemical plants (PiezPiedPy)
- * Chemical plant capacity fixed, it was nurfed by accident in a previous release (PiezPiedPy)
- * TechTree locations for Humidity controller and External ECLSS moved for a better Career balance (PiezPiedPy)
- * Fix ContractConfigurator bug (PiezPiedPy)
-
-### For Developers
-
-------------------------------------------------------------------------------------------------------
-
-## v1.6.0 for KSP 1.4.3
- - 2018-05-26
-
-### Changes since the last release
-
- * Harvesters can now extract Nitrogen from the surface (JadeOfMom)
- * Filters can now extract Ammonia from the atmosphere (JadeOfMom)
- * New parts MiniPump and RadialPump to extract Water, Nitrogen and Ammonia from oceans (thanks to JadeOfMom for the Harvesters and PiezPiedPy for the parts)
- * Harvesters are now spec'd at 10% abundance by default (madman2003)
- ** The percentage is specified in the UI when selecting the process the harvester will run
- ** The percentage can be overruled for individual parts
- * Harvesting rate scales linearly with abundance (madman2003)
- * Water harvesting has been buffed by a factor 6 (at the reference 10% abundance) compared to release 1.5.1 (madman2003)
- * Restored antenna simulation button (PiezPiedPy)
- * Fix greenhouse animation for SSPX (madman2003)
- * Allow gravity rings that use solid walls to be shielded (madman2003)
- * Fix harvesters background simulation, as well as scaling the produced resources by abundance (madman2003)
- * Fix SSPX inflatable habitats and centrifuges to have crew capacity and somewhat realistic habitat volumes/areas (madman2003)
- * Add nitrogen storage to SSPX modules containing a pressurization module (madman2003)
- * Add habitat to Kerbalism gravity ring (madman2003)
- * A first attempt at scaling Kerbalism UI to follow KSP UI scaling
- ** By default using the scaling configured for KSP, with an additional scale factor in Settings.cfg if needed to overrule the default
- * Clicking the middle mouse button on the popout menu will now close the popout window if it is already open.
- * Humidity Control and a new Life Support Unit part (courtesy of PiezPiedPy)
- * Scale down food production to realistic levels, and make it dependent on CO2 (madman2003)
- ** Every kerbal now requires 2x Kerbalism greenhouse, or 3x 2.5m SSPX greenhouses, or 6x 3.5m SSPX greenhouses for permanent food production
- ** SSPX greenhouses include a habitat area, leaving very little space for food production
- * Water recycling is more realistic, recovering only 85% of Water (this is better than what ISS achieves in real life)
- ** Ammonia and CO2 are recovered from Water, rather than producing Waste. This is to avoid (future) conflicts between the mineral content of urine and feces
- * Kerbalism CO2 tanks are now full by default in order to supply Greenhouses with CO2 (madman2003)
- * Fix display of Habitat volume and space in tooltip, they used to be swapped (madman2003)
- * Minor fixes to SSPX config file (madman2003)
- * Add Electrolysis with H2 priority and Sabatier with H2O priority (madman2003)
- * Give Greenhouses the basic resources needed to run (madman2003)
- * There is now a help file on GitHub for those wishing to report bugs or contribute to Kerbalism.
-   see [CONTRIBUTING.md](https://github.com/MoreRobustThanYou/Kerbalism/blob/master/CONTRIBUTING.md)
-
-### For Developers
-
- * Profile importing is now available to modders who wish to import their own processes, rules, supplies etc (thanks to PiezPiedPy)
-   see Issue #2 on GitHub for more information [Here](https://github.com/MoreRobustThanYou/Kerbalism/issues/2)
- * Updated Profiler GUI to use the Canvas system. Added Reset averages & Show zero calls buttons,
-   a Framerate limiter, avg calls and frame counter (thanks go to PiezPiedPy)
-
-------------------------------------------------------------------------------------------------------
-
-1.5.1
-  - SSPX support
-  - Adds a version of the Water Electrolysis process that doesn't dump excess Oxygen
-  - Added huge 3.5m containers
-  - German/Russian Localization (thank you Riggers and player101!)
-  - Probably some other stuff I forgot
-
-1.5.0
-  - Removed Signal completely
-  - CME blackouts are now supported by RemoteTech, but only in 1.8.10.3 or above
-  - Added @HaullyGames Deploy system. Some things, such as landing legs, will take EC to extend/retract
-  - Fixed some Science nullrefs
-
-1.4.4
-  - Fixed DSN stations showing with RemoteTech/CommNet
-  - Fixed Kerbalism overriding RemoteTech locks
-
-1.4.3
-  - RemoteTech antennas now show in the Ship Monitor
-
-1.4.2
-  - Updated B9Switch config
-
-1.4.1.4
-  - Fixed SSPX config
-  - Signal is now OFF by default
-
-1.4.1.3
-  - Improve SSPX support
-
-1.4.1.2
-  - Implement player101's science fix.
-
-1.4.1.1
-  - Actually fix relay strength this time
-
-1.2.9
-  - ported to KSP 1.3.0.1804
-  - improved SSTU support patch (@Maxzhao1999)
-
-1.2.8
-  - rebalanced atmosphere leak rate from ISS data
-  - new process in chemical plant: SCO (selective catalytic oxidation of NH3 to N2)
-  - radiation fields can now be oriented using a specific reference body
-  - lowered abundance thresholds of ore and co2 harvesters
-  - scale part icon of pressurized radial containers
-  - custom order of part icons in our category
-  - Coatl Aerospace support patch (@dieDoktor)
-  - fix: properly detect if drill head intersect ground
-  - fix: no more signal warnings on prelaunch
-  - fix: false detection of incoherent oxygen production
-  - fix: try to not break AmpYear/BonVoyage solar panel output detection
-
-1.2.7
-  - remember window position (@PiezPiedPie)
-  - depressurizing habitats also vent WasteAtmosphere
-  - improved ec and supply icon tooltips in monitor
-  - fix: too generous gift package for rescue missions
-  - fix: comfort from parts not overriding environment factors
-  - fix: disable modules on tutorial scenarios
-  - fix: wrong pressurized state inside breathable atmosphere
-  - fix: excessive cryotank background consumption
-
-1.2.6
-  - improved Bluedog support patch (@ModZero)
-  - SSTU support patch (@Maxzhao1999)
-  - reduced monoprop fuel cell rates, adapt to required EC
-  - fix: planner not considering solar panels after last update
-  - fix: exception in Configure module for crafts that never entered VAB
-  - fix: duplicate extend/retract in some supported antennas
-
-1.2.5
-  - detect and avoid issues at high timewarp in external modules
-  - hack stock solar panels and RTGs to use resource cache
-  - RTGs decay over time, with an half-life of 28.8 kerbin-years
-  - corrected all chemical reactions, some were very wrong
-  - fix: solar panel sun visibility sampling error at max timewarp for loaded vessels (#95)
-  - fix: impossible to guarantee coherency in resource simulation of loaded vessels (#96)
-
-1.2.4
-  - SMURFF compatibility patch (@eberkain)
-  - Laboratory module satisfy stock contracts
-  - fix: resource amount not clamped to capacity
-  - fix: script editor window UB after scene changes
-
-1.2.3
-  - resource cache production/consumption simulate ALL_VESSEL_BALANCED
-  - added Waste Incinerator process to ISRU chemical plants
-  - moved Waste Compressor process from manned pods to ISRU chemical plants
-  - EVA kerbals now have a non-regenerative scrubber, with fixed duration
-  - increased amount of EC and Oxygen on EVA kerbals
-  - improved description of configure setups
-  - scale low-gain and high-gain antenna distances differently in supported planet packs
-  - lowered xmit scalar threshold used to deduce if data is file or sample
-  - safemode malfunctions don't stop timewarp anymore
-  - support patch for RLA Stockalike Continued (@YaarPodshipnik)
-  - NearFuture PB-AS-NUK emit radiation (@YaarPodshipnik)
-
-1.2.2
-  - fix: remove stock antenna from probe cores
-
-1.2.1
-  - new ECLSS component: Waste Compressor, compress Waste into Shielding
-  - new ECLSS component: Monoprop Fuel Cell, burn Monoprop and has Water+Nitrogen by-products
-  - atmosphere is breathable on all bodies containing oxygen, when pressure is above 25 kPA
-  - proper experience bonus calculation in stock converters and harvesters (@Gotmachine)
-  - MOLE solar panels support in planner and background simulation  (@Gotmachine)
-  - support patches for SXT & HGR, improved patches for VSR & HabTech, and more (@Eberkain)
-  - support patch for OrbitalTug (@PiezPiedPie)
-  - fix: cache stop updating after planting flag (#50, #52, #75)
-  - fix: exception in main loop when space weather is disabled (#78)
-  - fix: exception in planner analysis when comfort modifier is used in a process (#79)
-  - fix: greenhouse harvest ready message spam
-  - fix: missing configure setup descriptions in some cases
-
-1.2.0
-  - process: it is possible to specify the set of output resources that can be dumped overboard
-  - background/planner simulation of stock converter module support DumpExcess flag
-  - fuel cell, water recycler and waste processor adapt consumption to required production
-  - reduced atmosphere leak rate by 80%
-  - allow scripts to be executed even without electric charge
-  - added HardDrive to labs
-  - removed ControlRate setting
-  - fat-finger breakdown event support new Science system (#53)
-  - fix: do not allow stock science lab modules around when Science is enabled
-  - fix: toggling processes on unloaded vessels using automation doesn't really toggle it (#71)
-
-1.1.9
-  - SoundingRockets support patch by ValynEritai
-  - BluedogDesignBureau support patch by ValynEritai & Maxzhao1999
-  - OrbitalScience sigint antenna support patch by alaxandir
-  - increased amount of resources on_rescue
-  - waste processor can be toggled on/off
-  - rebalanced ECLSS modules, capacity now proportional to crew capacity
-  - rebalanced climatization: less EC cost, longer degeneration time
-  - greenhouse has integrated pressure control
-  - monitor panels require a connection on unmanned vessels
-  - only remove stock conversions from ISRU, don't touch third-party ones
-  - there is now an Extra/ folder containing patches not enabled by default
-  - ad-hoc habitat volume/surfaces for all stock parts and a ton of other ones, by schrema
-  - fix: amount of configurable resources is reset after vessel load in editor
-  - fix: wrong capacity in ISRU setups
-  - fix: wrong savegame version saved
-  - fix: missing setup details in Configure window when module is defined after (#57)
-  - fix: missing name of non-stock tech in Configure module part tooltip (#58)
-  - fix: monitor don't forget selected vessel when flagged as debris after selection (#60)
-  - fix: automation panel throw exception on duplicate id (#65)
-  - fix: asset bundle loading cause problems in HullCam/KronalVesselViewer (#66)
-  - fix: ContractConfigurator packs not working with Laboratory/Antenna module (#68)
-
-1.1.8
-  - the science dialog is back (but can be hidden with settings)
-  - stop disabling Science if ScienceRelay is detected
-  - new API functions to deal with science data
-  - better support for SSPX by Yaar Podshipnik
-  - telemetry env readings require sensor parts
-  - kerbin magnetotail now extend just beyond mun orbit
-  - SCANsat support in automation
-  - show BodyInfo window automatically the first time user enter map view or tracking station
-  - tweak antenna distances on supported planet packs
-  - fix: popup message about data when entering from EVA
-  - fix: configure window is closed when related part is deleted in editor
-  - fix: minor fixes in Science.cfg
-  - fix: heliopause crossing contract
-  - fix: pass credits instead of data size when firing OnScienceReceived event
-  - fix: do not throw exception during data hijacking if science container is not present
-  - new Experiment module with custom situation support (WIP, currently disabled)
-
-1.1.7
-  - HardDrive module implement IScienceDataContainer
-  - monitor auto-switch vessel
-  - window get scroll bars if necessary
-  - fix: prevent camera scroll is working again
-  - fix: show monitor panels depending on features enabled
-
-1.1.6
-  - improved the ui
-  - JX2Antenna support patch by YaarPodshipnik
-  - ContractConfigurator support patch by Gotmachine
-
-1.1.5
-  - Rule framework
-    - multiple profiles can cohexist in the same installation, only one is enabled from user settings
-    - Process: vessel-wide resource consumer/producers driven by modifiers
-    - split Supply out of Rule, for additional flexibility
-    - can use resource amount as a modifier
-    - many new modifiers, to leverage the information provided by habitat
-  - Features framework
-    - user specified features are set by a flag in settings
-    - other features are detected automatically from the modifiers used in the active profile
-    - inject MM patches during loading screen, before MM is executed
-    - third parties can check for specific features or profiles by using NEEDS[]
-    - parts are enabled/disabled automatically depending on features used
-  - Resource cache
-    - new 'exact, order-agnostic' algorithm for consumption/production chains at arbitrary timesteps
-    - consider interval-based outputs in depletion estimates
-  - Configure
-    - new module Configure: can select between setups in the VAB or in flight
-    - setups can specify resources and/or modules
-    - setups can include extra cost and mass
-    - setups can be unlocked with technologies
-    - configuration UI, that show info on modules and resources for a setup
-  - Habitat
-    - new module Habitat: replace CLS internal spaces
-    - used to calculate internal volume in m^3, and surface in m^2
-    - can be disabled/enabled even in flight to configure the internal space as required
-    - support inflatable habitats
-    - can be pressurized/depressurized
-    - can keep track of level of CO2 in the internal atmosphere
-    - can be added to parts with no crew capacity
-  - Greenhouse
-    - improved module: Greenhouse
-    - lamps intensity is determined automatically, and is expressed in W/m^2
-    - can have radiation and pressure thresholds for growth
-    - can require an arbitrary set of input resources
-    - can produce an arbitrary set of by-product resources
-    - growth will degenerate if lighting/radiation/pressure conditions aren't met
-  - ISRU
-    - planetary resource definitions based on real data
-    - new module Harvester: for crustal/atmospheric resource extraction, use abundance/pressure thresholds
-  - Wet workshops
-    - some stock tanks can now be configured as either fuel tanks or habitats, even in flight
-  - QualityOfLife
-    - new module Comfort: replace Entertainment and provide a specific bonus, added to some stock parts
-    - modified module GravityRing: now provide firm-ground bonus
-    - living space is calculated from volume per-capita
-  - Radiation
-    - shielding required is now determined by habitat surface, and map to millimeters of Pb
-    - rtg emit a small amount of radiation
-  - Planner
-    - single page layout, with panel selection
-    - show consumers/producers of a resource in tooltip
-    - improved/redesigned most panels
-    - redundancy analysis for Reliability panel
-  - Reliability
-    - improved subsystem: Reliability
-    - support arbitrary third party modules
-    - components are now disabled when they fail
-    - two types of failures: malfunctions (can be repaired) and critical failures (can't be repaired)
-    - safemode: there is a chance of remote repairs for unmanned vessels
-    - components can be assigned to redundancy groups
-    - an optional redundancy incentive is provided: when a component fail, all others in the same redundancy group delay their next failure
-    - removed 'manufacturing quality'
-    - can select quality per-component in the vab, high quality means higher cost and/or mass but longer MTBF
-  - Signal
-    - improved: focus on data transmission rates and differences between low-gain and high-gain antennas
-    - high-gain antennas: can communicate only with DSN
-    - low-gain antennas: can communicate with DSN and with other vessels
-    - low-gain antennas: can be flagged as 'relay' to receive data from other vessels
-    - can choose what level of control to lose without a connection:
-      . 'none' (lose all control),
-      . 'limited' (same as CommNet limited control) and
-      . 'full' (only disable data transmission)
-    - easy parameters for antenna definitions
-    - simple data rate attenuation model
-    - render data transmission particles during data transmission
-    - disable CommNet automatically when enabled
-    - connection status is obtained by CommNet or RemoteTech when signal is disabled
-    - new signal panel in vessel info window, show data rates, destination and file being transmitted
-  - Science
-    - new subsystem: Science, improve on data storage, transmission and analysis
-    - transmit data over time, even in background
-    - analyze data over time, even in background
-    - the background data transmission work with Signal, CommNet or RemoteTech.
-    - new module: HardDrive, replace stock data container, can flag files for transmission and lab analysis
-    - new module: Laboratory, can analyze samples and produce transmissible data
-    - work with all science experiment modules, both stock and third-party, by hijacking the science result dialog
-    - data storage: can store multiple results of same experiment type, can transfer to other parts without requiring EVA
-    - data storage: can still be stored on EVA kerbals, and EVA kerbals can take/store data from/to pods
-    - data UI: show files and samples per-vessel, can flag for transmission or analysis, can delete files or samples
-    - properly credit the science over time
-    - do not break science collection contracts
-  - Automation
-    - removed the Console and command interpreter
-    - new scripting system: not text-based anymore
-    - new component control and script editing UI
-    - script editor UI highlight parts for ease of use
-  - Misc
-    - ported to KSP 1.2.1
-    - consistent part naming scheme
-    - rebalanced mass/cost of all parts
-    - improved part descriptions
-    - do not change stock EC producers/consumers anymore
-    - adapted all support patches, removed the ones not necessary anymore
-    - shaders are loaded from asset bundle
-    - removed workarounds for old SCANsat versions
-    - some Settings added, others removed
-    - action group support for all modules
-    - properly support multiple modules of the same type in the same part
-    - optimized how animations in modules are managed
-    - can optionally use the stock message system instead of our own
-    - can optionally simulate the effect of tracking pivots on solar panels orientability
-    - removed helmet handling for EVA kerbals
-    - doesn't require CRP anymore, but it will still work along it
-    - improved how crew requirements are specified in modules
-    - show limited body info window when Sun is selected, instead of nothing
-    - new contract: analyze sample in space
-    - new contract: cross the heliopause
-    - rebalanced ec consumers/producers
-    - show tooltips in vessel info
-    - use common style for all part info tooltips
-    - AtomicAge engines emit radiation (ThePsion5)
-    - more love for VenStockRevamp patch (YaarPodshipnik)
-  - Profile: 'Default'
-    - rewritten from scratch
-    - balanced consumption rates from real data
-    - balanced container capacity from real data
-    - water
-    - co2 poisoning
-    - pressurization: influence quality of life
-    - configurable ECLSS in pods: scrubber, water recycler, pressure control, waste processing
-    - configurable supply containers: can store Food, Water, Waste
-    - configurable pressurized tanks: can store Oxygen, Nitrogen, Hydrogen, Ammonia
-    - greenhouse: require Ammonia and Water, produce Oxygen and WasteWater as by-product, need to be pressurized, has radiation threshold
-    - stock ISRU plants can be configured with one among a set of reality-inspired chemical processes
-    - stock drills can be configured with a specific resource harvester
-    - stock atmo experiment is also used as configurable atmospheric harvester
-    - stock fuel cells act like real fuel cells
-    - new part: Chemical Plant, can execute reality-inspired chemical processes, unlocked early in the tech tree
-  - Profile: 'Classic'
-    - this profile mimick the old default profile, without the new stuff
-  - Profile: 'None'
-    - choose this if you want to play with third-party life support mods
-  - Bugs fixed
-    - fix: nasty problem with interaction between cache and analytical sunlight estimation
-    - fix: radiation body definitions were not loaded in some cases
-    - fix: planner, stock laboratory EC consumption wasn't considered
-    - fix: planner, solar panel flux estimation was considering atmo factor even in space
-    - fix: planner, correctly skip disabled modules
-    - fix: spurious signal loss message when undocking
-    - fix: maintain notes and scripts even after docking/undocking
-    - fix: highlighting of malfunction components in pods
-    - fix: in monitor UI signal icon, show all relays in the chain
-    - fix: bug with killing eva kerbals while iterating the list of crew
-    - fix: exception when loading dead eva kerbals
-    - fix: module index mismatch when loading dead eva kerbals
-
-1.1.4
-  - replaced Malfunction with Reliability module
-    - support multiple reliability modules per-part and per-component
-    - RCS, Greenhouse, GravityRing and ActiveShield can malfunction
-    - Antennas can't malfunction anymore
-    - can specify trait and experience level required for repair
-    - disabled automatically if TestFlight is detected
-  - new module PlannerController: permit to include or exclude part modules
-    from the planner calculations using a toggle in right-click UI in the VAB
-  - entertainment modules can be configured to ignore internal space
-  - add some Entertainment to Ven Stock Revamp small inflatable hab (YaarPodshipnik)
-  - SurfaceExperimentPackage science tweaks patch (YaarPodshipnik)
-  - telemetry experiment is added coherently to all probes (YaarPodshipnik)
-  - geiger counter science definitions for NewHorizon (BashGordon33)
-  - entertainment added to Space Station Part Expansion cupolas and habitats
-  - some KIS items provide a small amount of entertainment
-  - fix: solar panel malfunctions were not applied in loaded vessels
-  - fix: malfunction highlights throwing exception in some circumstances
-  - fix: relativistic time dilation when orbit is not properly set
-  - fix: better approximation for atmospheric gamma absorption
-
-1.1.3
-  - do not use an EVA module anymore, to avoid triggering Kerbal duplication bug
-  - rescaled geiger counter part to half size
-  - clarified scrubber tooltip description
-  - fix: exception in computer system when two networked vessels have the same name
-  - fix: correct lifetime estimates during simulation steps when meals are consumed
-
-1.1.2
-  - replaced tutorial notifications with KSPedia entries
-  - added a very small radial oxygen container unlocked at survivability
-  - added RadiationOnly and StressOnly profiles
-  - updated CLS interface dll
-  - balancl: food capacity reduced by 50% in 0.625m food container
-  - balance: oxygen capacity reduced by 75% in big radial oxygen container
-  - balance: rearrange US goo/matlab in the tech tree for consistency
-  - balance: tweak US supply containers capacity
-  - balance: active shield moved to experimental science, made more powerful
-  - fix: body info panel will not break when sun is selected
-
-1.1.1
-  - new automation system: vessel computer, console, scripts
-  - improved body info window
-  - vessel info show crew specialization
-  - lights consume ec in background and are considered in planner
-  - support: KerbalAtomics engines radiation patch by TheSaint
-  - support: NewHorizons radiation definitions patch by BashGordon33
-  - support: SampleReturnCapsule antenna patch
-  - support: SurfaceLights in planner and background simulation
-  - balance: reduced Vall/Io surface radiation
-  - balance: (realism profile) less co2 capacity in pods
-  - balance: (realism profile) kerbals eat twice per-day
-  - fix: crossing belt contract condition & warnings
-  - fix: hiding the GUI will not show any window
-  - fix: EVA headlight not working without a profile
-
-1.1.0
-  - scrolling inside a window will not zoom the camera anymore
-  - optimization: compute vessel position only once
-  - balance: radiation levels fade off between zones
-  - balance: increased NERV radiation
-  - fix: fields rendering on some Nvidia GPUs
-  - fix: planner exception with unmanned vessels
-  - fix: Vall use 'surface' radiation model
-  - fix: workaround for SCANsat issue #234 (versions before 16.6)
-  - fix: resource cache will not break BackgroundProcessing
-  - fix: cross belts contract can be completed with unmanned vessels
-  - fix: active shield not working in background
-
-1.0.9
-  - new magnetosphere & radiation models
-  - support for stock bodies, OPM & RSS
-  - press ALT+N on map view or tracking station to show/hide the magnetic fields
-  - you can also press Keypad 0/1/2/3 to quickly toggle between them
-  - new module: Emitter, can add/remove radiation from a vessel
-  - the stock nuclear engine emit some radiation
-  - the old high-tech food container has been repurposed as an active shield
-  - tech progression patch for ETT by autumnalequinox
-  - OPM science definitions for geiger counter by BashGordon33
-  - pressing ALT in the VAB make the planner consider the crew at full capacity
-  - optimized line rendering and improved antialiasing
-  - fix: issue with greenhouse when waste_rate is zero
-  - fix: greenhouse growth becoming NaN when attached using KIS
-  - fix: signal disconnections in some circumstances
-  - fix: detect when converters are full in background
-  - fix: cryotank background cooling and boiloff rates proportional to capacity
-  - fix: vessel info window height when unmanned vessel is selected
-  - fix: support SCANsat version 16.4+
-
-1.0.8
-  - stable signal link rendering
-  - science experiment definitions for the geiger counter, thanks BashGordon33!
-  - dropped support for savegames from version 0.9.9.4 or older
-  - only allow 1 malfunction module per-part
-  - fix: monitor reporting poor manufacturing quality for all vessels
-  - fix: depletion estimates reporting perpetual with very small rates
-  - fix: possible division by zero in resource simulation
-  - fix: wrong amount of ec consumed by cryotank background simulation
-
-1.0.7
-  - improved planner and vessel info ui
-  - removed the old parts that were disabled ages ago, can still be downloaded from here:
-    https://github.com/ShotgunNinja/Kerbalism/raw/master/misc/OldParts.zip
-
-1.0.6
-  - a better temperature model
-  - vessel info window can show solar, albedo and body flux
-  - planner consider all resources from all supported modules
-  - improved planner calculations for scrubbers & recyclers
-  - relativistic time dilation on resource consumption and production (disabled by default)
-  - optimized raytracing
-  - atmospheric decay of unloaded vessels can be disabled in settings
-  - RTG output decay over time can be disabled in settings
-  - scrubber module: waste to resource ratio can be configured
-  - sensor module: more environment readings available
-  - fix: greenhouse waste bonus calculation
-  - fix: antenna throwing exceptions on active debris
-  - fix: greenhouse natural lighting now consider atmospheric absorption
-  - fix: exception when re-entering a debris from eva with vessel info opened
-
-1.0.5
-  - optimized vessel monitor
-  - optimized debris decay in atmosphere
-  - recycler module efficiency can depend on technology progression
-
-1.0.4
-  - refactored overall architecture
-  - new resource system: faster, stronger
-  - optimized signal system
-  - optimized background resource simulation
-  - vessel cache: smart FIFO eviction strategy
-  - optimized malfunction module
-  - more stable depletion estimates
-  - improved signal link rendering
-  - vessel info show consumption/production rates
-  - vessel monitor and planner ui remain visible on mouse over
-  - balance: decreased malfunction rate
-  - balance: reduced engine malfunction penalty
-  - fix: background resource simulation inconsistencies at extreme timewarp
-  - fix: vessels not getting included in relay network calculations
-  - fix: scrubber and recycler inconsistencies during timewarp blending
-  - fix: greenhouse assuming the part has shutters
-  - fix: atmosphere description in vessel info window
-
-1.0.3
-  - recompiled for KSP 1.1.3
-  - interplanetary coronal mass ejections
-  - fix: scrubber efficiency reverting to 50%
-  - fix: 30 days manned orbit contract not generated again after completion
-  - patch to allow Shielding production on Extra Planetary Launchpad, by Enceos
-
-1.0.2
-  - planner: warn the user if resource capacity isn't enough to avoid inconsistencies at extreme timewarp
-  - tweaked MOLE solar panel output
-  - realism and tac emulation profiles presence can be queried using NEEDS[]
-  - fix: typo in EC amount checking for relay antennas
-  - fix: resque missions getting hydrazine instead of monoprop when RealFuel isn't installed
-
-1.0.1
-  - atmosphere is not considered breathable under the ocean surface
-  - is possible to force kerbals to have helmet and oxygen by holding SHIFT when going to EVA
-  - simulate CryoTanks boiloff in background, CryoTanks EC consumption supported in planner
-  - use Hydrazine instread of MonoPropellant for the EVA suit, if RealFuels is installed
-  - made RealFuels aware of default profile waste resources
-  - some modules are not simulated in background if BackgroundProcessing is detected
-  - fix: shortAntenna will not break existing vessels when signal mechanic is disabled
-  - fix: telemetry experiment data size reverted to previous behaviour
-  - fix: 'put a kerbal in orbit for 30 days' contract will not consider resque missions
-
-1.0.0.0
-  - optimized everything
-  - improved planner calculations, thanks Barrin!
-  - contracts: put a kerbal in orbit for 30 days, cross the radiation belt, harvest food in space
-  - temperature simulation and storm mechanic will work for arbitrarily deep body hierarchies
-  - made the telemetry experiment more interesting
-  - only show belt warnings if a radiation rule is present
-  - MM patch for Tundra Exploration
-  - tweaked entertainment factor
-  - realism profile has been tweaked
-  - barebone profile now also include radiation mechanic
-  - science tweaks support for Dmagic and Universal Storage experiments
-  - coverters and drills background simulation consider trait bonus
-  - fix: correct sunlight evaluation at extreme timewarp
-  - fix: problem with interval-based rules at extreme timewarp
-  - fix: resource-related breakdown events
-  - fix: muting messages will also prevent stopwarp
-  - fix: resources given to resque mission when claw is used
-  - fix: geiger counter is considered for satellite contracts
-
-0.9.9.9
-  - science lab EC consumption is simulated in background
-  - science labs EC cost tweaked
-  - fix: ui offsets respect scaling
-  - fix: removed signal lock exploit for unmanned debris
-  - fix: missing data in part prefabs will no longer break background simulation
-  - fix: problem with vessel info and resource names being used instead of rule names
-
-0.9.9.8
-  - depend on CommunityResourcePack, for real this time
-  - the Realism profile just got better: water filters and more, check it out
-  - can show signal link line per-vessel, in map and trackingview
-  - it is now possible to define custom antenna range scopes
-    and to redefine the ranges of the default scopes
-  - solar panels output rebalanced
-  - right click in the planner menu to go back in the lists
-  - rule: can be influenced by a comma-separed list of modifiers
-  - rule: waste buffer size configurable
-  - rule: can force waste resources to be hidden in pods
-  - new module: Recycler, full support in planner and monitor
-  - Greenhouse module can consume an optional input resource
-  - more hooks, check them out
-  - disabled the 'redundancy incentive' function, that was too slow
-  - fix: planner calculate phone-home bonus when signal is disabled
-  - fix: do not show unknown objects in monitor anymore
-  - fix: potential problem with docking in the tutorials
-  - fix: can now take data from a geiger counter
-
-0.9.9.7
-  - re-added Food/Oxygen definitions temporarely to the default profile
-  - changed key combination to mute/unmute messages to CTRL+N
-
-0.9.9.6
-  - the default profile now require CommunityResourcePack
-  - NEW PARTS! inline food containers and radial oxygen tank by Tygoo7
-  - NEW PART! geiger counter by Naazari1382
-  - phased out old food and oxygen containers
-  - messages can be muted and unmuted by using CTRL+M
-  - moved gravity ring higher in the tech tree
-  - experimental Realism profile
-  - experimental TAC-LS emulation profile
-  - fix: depletion estimates with meal-based rules
-  - fix: probes and other parts getting supply resources in some occasions
-  - fix: vessel info window doesn't show supplies depletion estimates for unmanned vessels
-  - fix: corrected automatic waste capacity in pods
-  - fix: correct depletion estimates at extreme timewarps
-  - fix: greenhouse doesn't consume waste when there is no lighting
-
-0.9.9.5
-  BIG REFACTOR
-  - can run arbitrary rules that consume a resource and accumulate a value per-kerbal
-  - rules can be influenced by environment
-  - existing mechanics reimplemented as a set of rules and enabled by default
-  - with no rules it degenerate into a background simulation of the resources with ui
-  - you can write your own rules, go check in profiles/ directory
-  CRP COMPATIBILITY
-  - food/oxygen properties have been changed to match CRP ones
-  - food/oxygen consumption changed to more realistic rates
-  - previous savegames will keep working (yay!)
-  CONFIGURATION
-  - settings.cfg to customize the simulation
-  - choose a file in the profiles/ directory, create your own, or don't use one at all
-  - signal mechanic is disabled automatically if you are using RemoteTech or AntennaRange
-  - malfunction mechanic is disabled automatically if you are using DangIt
-  OTHER MODS SUPPORT
-  - SCANsat modules re-enable automatically when EC is back
-  - support for NearFuture reactors, fission generators and radioisotope generators
-  - support Planetary Base System converters
-  - support for Origami antennas
-  - NearFutureSpacecraft, CryoTanks and KerbalAtomics MM patches by Fraz86
-  - greenhouse & scrubber modules work on arbitrary resources
-  - more hooks added, go check out
-  MALFUNCTIONS
-  - malfunctioned components are highlighted, can be toggled on/off from the monitor ui
-  - engineers can inspect parts and get an estimate of lifetime
-  - use new curve for part aging
-  - use new method to incentive redundancy
-  - seriously lowered the malfunction rate
-  - antennas will last longer
-  - limit of 2 malfunctions per-component at max
-  - reduced range penalty for antenna malfunctions
-  - radiation don't influence malfunctions anymore
-  - planner show correct malfunctions/year estimates
-  MISC
-  - recompiled against KSP 1.1.2
-  - tech descriptions are updated automatically, no need to do that in MM patches anymore
-  - improved tech description visibility
-  - phased out the high-tech 1.25m food container
-  - more robust depletion estimates
-  - new Sensor module to add environment readings to a part
-  - storm messages can be disabled per-vessel
-  - storms can be turn off in settings
-  - added a partlist icon in the vab and moved parts there
-  BALANCE
-  - lowered mass of shielding
-  - reduced mass of parts in general
-  - breakdown events also incur a reputation penalty
-  - increased time before breakdown a bit
-  - reduced frequency of storms
-  - increased science value of experiments a bit
-  - moved small fixed panel to basic science
-  - rebalanced solar panels outputs to visually match number of panels
-  BUGFIXES
-  - fix: bug with multiple ModuleResourceConverters in background and active flag
-  - fix: helmet state no forced on top of KIS anymore
-  - fix: problems with flowState
-  - fix: problems with resque kerbals on eva
-  - fix: setup resources for resque missions
-  - fix: kerbal climate property recover slowly to avoid exploit
-  - fix: thermometer readings
-
-
-0.9.9.4
-  - new part! an artificial gravity hab by mehka
-  - new part! small food container by Nazari1382
-  - new part! a better 1.25m food container by tygoo7
-  - added support for ConnectedLivingSpace
-  - vessel info window
-  - new 'medium' scope for antennas
-  - doubled amount of EC on eva suits
-  - minor changes in the EnergyTweaks
-  - reduced radiation influence over malfunctions
-  - MM patches for NearFutureElectrical and NearFuturePropulsion by Fraz86
-  - default antenna patch by speedwaystar
-  - greenhouse module can specify an emissive object for the lamps
-  - fix: greenhouse module do not assume there is a shutter anymore
-  - fix: monitor tooltip, this time for real
-  - fix: antennas should work with contracts now
-  - fix: issue with EVA prop getting created out of thin air
-  - fix: curved solar panels weren't working
-  - fix: kerbals don't stop eating anymore
-
-
-0.9.9.3
-  - technologies can be customized
-  - radiation influence malfunctions
-  - support for NearFutureSolar
-  - moved all parts to utility menu
-  - no more oxygen warnings at prelaunch
-  - tweaked some EnergyTweaks values
-  - MM patches in directory tweaks can now be deleted
-  - fix: problem with EVA monoprop
-  - fix: planner doesn't cover staging icons anymore
-  - fix: monitor was visible in main menu
-  - fix: monitor tooltip problems with scrubber
-  - fix: problem with negative part
-  - fix: bug in malfunction penality
-
-
-0.9.9.2
-  - added tags to parts
-  - reverted to stock monoprop behavior from/to EVA temporarely
-
-
-0.9.9.1
-  - ported to KSP 1.1.0.1230
-  - removed assumptions on technologies order
-  - versioning of serialized data
-  - doubled radiation life expectancy at max shielding
-  - added CommunityTechTree patch courtesy of DarkonZ
-  - monitor: vessels can be assigned to groups
-  - monitor: can filter vessels by group
-  - monitor: added time to depletion of Food & Oxygen to supply icon tooltip
-  - planner: EC cost of active radiators respect enabled/disabled toggle
-  - planner: EC cost of new wheels, respect motor toggle
-  - hooks: scan for assembly only once
-  - hooks: new function InjectKerbal()
-  - bugfix: proper text clamping for vessel name in monitor
-  - bugfix: release input locks even when not in flight
-  - bugfix: human-readable durations weren't using earth time settings
-  - bugfix: SCANsat resource scanners weren't consuming EC in background
-
-
-0.9.9.0
-  First public release
+## v3.0.3 for all versions of KSP from 1.4.0 to 1.7.x
+
+ - 2019-06-09
+
+### Changes since the last release
+
+* Support tilted magnetic fields and radiation belts with offsets (Sir Mortimer)
+* Updated the RSS radiation model according to http://evildrganymede.net/work/magfield.htm (Sir Mortimer)
+* Fixed an error in new science support for DMOS (Sir Mortimer)
+* Breaking Grounds DLC: Fixed the science value indication when the transmission is complete (Sir Mortimer)
+* Crediting of zero science is now reduced to a minimum. This will fix the constant science updates with mods like Strategia (Sir Mortimer)
+* Added mod support to query the radiation model, as well as toggle visibility of belts and magnetopause (Sir Mortimer)
+* Added mod support for CME prediction accuracy that influences the probability that you get an advanced warning, and its accuracy (Sir Mortimer)
+* Configs for SoundingRockets (Arthur, Breach Candy)
+* Fixed DMOS experiment restriction to plantary space. This breaks some DMOS contracts that require experiments in solar orbit (Sir Mortimer)
+* Improved shielding efficiency calculation (Free Thinker)
+* Apply artificial radiation sources after Gamma Transparency is applied (Free Thinker)
+* Fixed the configuration for EVA kerbals, a problem introduced by Serenity (Sir Mortimer)
+* Added support for Universal Storage 2 fuel cells (lordcirth)
+* Added config for Unkerballed start tech tree (Sir Mortimer)
+* Added config for a new ReStock+ probe core RC-XL001 (Sir Mortimer)
+* Radiation values in settings now take a preset from Settings.cfg (Sir Mortimer)
+* Added radiation source to kerbal atomics engines (Shiolle)
+* When transmitting data, prioritize the file with the highest relative value (Sir Mortimer)
+* Major rewrite of the solar panel code (Got)
+* Kopernicus Support (Sir Mortimer)
+
+## v3.0.2 for all versions of KSP from 1.4.0 to 1.7.x
+
+ - 2019-06-08
+
+### Changes since the last release
+
+* ACTUALLY fixed the unintended need to repeat the same experiments multiple times for full science value. (SirMortimer, Arthur)
+
+## v3.0.1 for all versions of KSP from 1.4.0 to 1.7.x
+
+ - 2019-06-08
+
+### Changes since the last release
+
+* Fixed the unintended need to repeat the same experiments multiple times for full science value. (Arthur)
+
+## v3.0 for all versions of KSP from 1.4.0 to 1.7.x
+
+ - 2019-06-07
+
+### Changes since the last release
+
+* New Science system. See https://github.com/Kerbalism/Kerbalism/wiki/Science-System (Sir Mortimer, Arthur, and a lot of people who helped)
+* Add Reliability to USI Nuclear Reactors (PiezPiedPy)
+* Fix ISRU capacities for CryoTanks and USI (PiezPiedPy)
+* Correct LH2 storage capacities of the Radial container for AirlineKuisine, CryoTanks and USI (PiezPiedPy)
+* Near Future Electrical tweaks: Uranite drilling, storage and ISRU processing added (PiezPiedPy)
+* Textures Unlimited support (HaullyGames)
+* Update habitats for the new V2 and Making History DLC pods (PiezPiedPy)
+* Recalculated habitat atmosphere leakage, was originally calculated for a Human day which is 4x longer (PiezPiedPy)
+* Added an 'EVA's available' indicator to the Planner and Monitor (PiezPiedPy)
+* Optimized Planner: Part 1 - Chill the stuttering in VAB/SPH (PiezPiedPy)
+* Reduced Mass of ECLSS and Chemical Processors from 450kg to 40kg (Sir Mortimer)
+* CO2 poisoning warning message will pop up sooner to give you some time to fix the issue (Sir Mortimer)
+* Preemptive maintenance: if a component is found not to be in very good condition during inspection, it can be serviced to avoid a failure (Sir Mortimer)
+* Fixed emitters (shields) can be used in automation tab again (Sir Mortimer)
+* Processes ECLSS, Fuel Cells, Chemical Plant etc. can be controlled from automation tab again (Sir Mortimer)
+* Added Kerbalism flags (Mzxs)
+* Adjusted N2 leakage (Sir Mortimer)
+* When analyzing science in a lab, don't drive people crazy with the "Transmission finished" message for every bit of researched data (Sir Mortimer)
+* Going to EVA will now loose a nominal amount of nitrogen to the airlock. The amount can be changed in the settings (Sir Mortimer)
+* Fixed the bug where monoprop appeared out of nowhere when leaving a vessel that had none in it (#288) (Sir Mortimer)
+* Monoprop+O2 fuel cell is now available sooner in the tech tree. Basic Science unlocks this process along with the fuel cell (Sir Mortimer)
+* Added LSS system diagrams, and a small guide on how to set up O2 + water recycling (Sir Mortimer)
+* Hide Sickbay from automation if it is unavailable (Sir Mortimer)
+* Reverted the part-specific process handling introduced with PR #280 as it caused other issues (Sir Mortimer)
+* Fixed the issue with placing parts in a symmetry group > 2 in the editor (Sir Mortimer)
+* Added API: mods now can register callbacks for failure events triggered by Kerbalism Reliability (Sir Mortimer)
+* Added API: mods now can provide their own communication characteristics (antenna info). Currently we just support RemoteTech, this allows other mods to support Kerbalism (Sir Mortimer)
+* Fixed #249: NEOS incompatibility (Sir Mortimer)
+* Added option for automated sample analysis, works like automated data transmission (Sir Mortimer)
+* SCANsat support for new science system (Sir Mortimer)
+* Some changes to the communication system: data rates, EC consumption and range calculation changed (Sir Mortimer)
+* Support for solar panel efficiency curve. Panels can degrade over time. (Sir Mortimer)
+* KER Parts will act as hard drives (Sir Mortimer)
+* A lot of new experiments (Arthur, theJesuit)
+* Mod Support for new science: DMagic Orbital Science, Station Science (Arthur)
+* Some performance improvements with caches (Sir Mortimer)
+* Added support for Breaking Ground surface experiments (steamp0rt, Gotmachine, SirMortimer)
+* Split Kerbalism into core and config packages for better usability with other configurations (looking at you, RO)
+
+
+------------------------------------------------------------------------------------------------------
+
+## v2.1.2 for all versions of KSP from 1.3.1 to 1.6.x
+
+ - 2019-02-04
+
+### Changes since the last release
+
+* Fix Kerbalism parts search filters and missing tab in the VAB/SPH (PiezPiedPy)
+* Fix processes not calculating capacities correctly (PiezPiedPy)
+* Made the PartUpgrade for module slots require ProfileDefault (theJesuit)
+* Took away some of the Partupgrade as I upgraded my MM fu. (theJesuit)
+* Fixed compatability with Module Manager 4.x (steamp0rt, with lots of help from blowfish)
+
+------------------------------------------------------------------------------------------------------
+
+## v2.1.1 for KSP 1.6.x, 1.5.x , 1.4.x and 1.3.1
+ - 2018-12-22
+
+### Changes since the last release
+
+* Updated for KSP 1.6.x
+
+------------------------------------------------------------------------------------------------------
+
+## v2.1.0 for KSP 1.5.x , 1.4.x and 1.3.1
+ - 2018-12-18
+
+### Changes since the last release
+
+* xmitDataScalar = 1 for Bluedog DB early probes. (Gordon Dry)
+* Add support patch for the USI-NF compatibility patch. (Gordon Dry)
+* Make CCK play nice with FilterExtensions. (Gordon Dry)
+* Added sickbay RDU to four additional parts (with 1 slot each):
+* Bluedog_DB - MOL Orbital Habitation SegmentS
+* StationPartsExpansionRedux - PTD-5 'Sunrise' Habitation Module
+* NearFutureSpacecraft - PPD-24 Itinerant Service Container
+* Duna Direct's Kerbin Return Vehicle (KRV) (Gordon Dry)
+* Sickbay TV is only available in crewable parts (crew >3) without a laboratory now and it uses 0.25 EC/s instead of 12 EC/s. It's 64x less effective now - and same as effective as 100% comfort. (Gordon Dry)
+* Sickbay RDU now uses 3.5 EC/s instead of 35 EC/s but also works 5x slower (cures 0.02 rad/h now). (Gordon Dry)
+* Added support for Kerbalow KA-330 Inflatable Space Hotel. (Gordon Dry)
+* Added missing xmitDataScalar to Support/OrbitalScience.cfg and also added UniversalStorage2 compatibility. (Gordon Dry)
+* Converted all remaining png and mbm textures to dds (Gordon Dry)
+* The connection signal icon alternates between yellow and red when signal strength is below 5%. (HaullyGames)
+* Connection: connection rate is minimum rate in ControlPath. (HaullyGames)
+* Kerbals on EVA got a radio to transmit science data. Antenna range limited to 35km. (Gordon Dry)
+* File Manager shows remaining transmission time when hovering over file. (HaullyGames)
+* RemoteTech - Added signal strength based on Dist/maxDist. (HaullyGames)
+* Added "Set as Target" in Monitor. (HaullyGames)
+* Panel - Define the hover area to be the same size of font size. (HaullyGames)
+* Increased SCANSat experiment sizes. A planetary map shouldn't be smaller than a temperature reading. (Sir Mortimer)
+* Connection Manager Panel, click in signal Icon to open the Connection Panel. (HaullyGames)
+* CommNet: disable stock transmission buttons and transmission action group. (HaullyGames)
+* Add support for per-part resource simulation which is ONLY used for resources that are NO_FLOW, such as EnrichedUranium. (madman2003)
+* Fix support for dump options that don't use valves. (madman2003)
+* Make the planner outputs less quirky by running the simulator several cycles to reach steady state. (madman2003)
+* NearFutureSolar: Add reliability for curved solar panels. (madman2003)
+* NearFutureElectrical: Support Reactors and Reprocessor. (madman2003)
+* Don't show resources in telemetry that have practically zero value, avoid flickering telemetry. (madman2003)
+* Don't fill habitat with CO2 rich atmosphere when enabling habitat in VAB. (madman2003)
+* Air pump should only work on planets with naturally breathable atmosphere. (madman2003)
+
+------------------------------------------------------------------------------------------------------
+
+## v2.0.0 for KSP 1.5.x , 1.4.x and 1.3.1
+ - 2018-19-10
+
+### Changes since the last release
+
+* Support for KSP 1.5.x
+
+* Also "normal" launch clamps' generators are not simulated in planner by default (Gordon Dry)
+* Quick fix to crewable launch towers like the FASA Launch Tower: disable the habitat by default and disable simulating the generator in planner by default (Gordon Dry)
+* Dump valve not saving its state on vessel change, bug fixed (PiezPiedPy)
+* Fixed SSPX IVA rotation. (HaullyGames)
+* Kerbals consume slightly different amounts of food, water and oxygen, and react differently to stress and radiation. When under stress they can make mistakes, some do better than others. (Sir Mortimer)
+* A laboratory with high level crew members in it will work faster (Sir Mortimer)
+* Harvesters will work better with an engineer on board. (Sir Mortimer)
+* Fixed another icons sometimes not displaying bug (PiezPiedPy)
+* SSPX 2.5m Greenhouse now producing food at the expected rate. (theJesuit)
+* ResourceBalance run the pressurizing\depressurizing (old "equalize\venting"), it gives priority to habitats with crew. (HaullyGames)
+* Habitats equalize/venting function changed to pressurizing/depressurizing, crewed habitats have priority while multiple habitats are pressurizing. (HaullyGames)
+* New AirPump process added to control pressure in breathable environment. (HaullyGames)
+* Fixed missing N2 when mod is added in an existing game. (HaullyGames)
+* Fixed issue with CommNet not updating for unloaded vessels (leomike, HaullyGames)
+* Added bandwidth preferences in Game Settings. (HaullyGames)
+* Added 'GoTo' button in Penal, the vesselType button allowed to change to other vessel. (HaullyGames)
+* Fixed Orbital Science experiments size (Sir Mortimer)
+* Fixed antenna consumption and Automation controller to antennas with GenericAnimation. (HaullyGames)
+* Automation has devices sorted by name. (HaullyGames)
+* Updated docs for the recent 1/16 buff (Sir Mortimer)
+* Don't show fixed antennas in device manager (Sir Mortimer)
+
+------------------------------------------------------------------------------------------------------
+
+## v1.9.0 for KSP 1.4.x and 1.3.1
+ - 2018-15-9
+
+### Changes since the last release
+
+* Kerbal LS rates have been recalculated based on 1/16 of a Humans consumption due to their size and day length (PiezPiedPy)
+* A dump valve has been added to the Fuel Cells (PiezPiedPy)
+* Reliability added to the active shield and slightly increased its effectiveness (PiezPiedPy)
+* Vessels with RemoteTech antennas fitted that where missing on the monitor due to old SaveGames, bug fixed (PiezPiedPy)
+* Stock antennas can now be controlled by automation (Yaar Podshipnik)
+* Devices shown in the device manager are now sorted (Sir Mortimer)
+* Fixed the EC issue when accelerating to extremely fast time warp while a vessel is in shadow (Sir Mortimer)
+* Improved vessel search in monitor: you can search for the name of the central body and the vessel name (Sir Mortimer)
+* Added vessel type icons and filter buttons to include/exclude vessels in the monitor list (Sir Mortimer, PiezPiedPy)
+* SSPX PDT-6 'Star' Utility Module balanced: shield strength, costs, tech level requirement and reliability (Sir Mortimer)
+* SSPX greenhouses have been rebalanced and missing exercise equipment for some SSPX parts added (Dr.Jet)
+* If Community Category Kit is installed then Kerbalism will place its parts into CCK respective categories (Sir Mortimer)
+* Game preferences now includes Kerbalism settings that previously were in Settings.cfg (Sir Mortimer)
+
+### Known Issues
+
+* KerboKatz FrameLimiter mod is known to make the Icons disappear
+
+------------------------------------------------------------------------------------------------------
+
+## v1.8.0 for KSP 1.4.x and 1.3.1
+ - 2018-08-21
+
+### Changes since the last release
+
+ * Kerbalism documents are now available here: https://kerbalism.readthedocs.io Note they are still a Work in Progress
+
+ * Fixed the icons sometimes not displaying bug and icon scaling bug (PiezPiedPy)
+ * RemoteTech support now integrates correctly with the planner and signal system (PiezPiedPy)
+ * Improved RemoteTech support (simulate in planner buttons, reliability, antenna EC consumption) (Gordon Dry & PiezPiedPy)
+ * RemoteTech antennas will need power even if vessel is unloaded (Sir Mortimer)
+ * RemoteTech antennas fitted to Vessels without power will no longer relay signals to other vessels (Sir Mortimer)
+ * RemoteTech antennas can now be enabled/disabled in Automation (Sir Mortimer)
+ * RemoteTech antennas can now break down due to reliability failures (Sir Mortimer)
+ * Chemical Plant and ECLSS parts are now surface attachable, ECLSS part capacity increased to support 3 crew (PiezPiedPy)
+ * Added support for ConfigurableContainers, they now have 6 additional tank configs as defined below:
+ * KerbalismSupplies (Food, Water) - KerbalismBreathing (Oxygen, Nitrogen)
+ * KerbalismWaste (Waste, WasteWater) - KerbalismGreenhouse (CarbonDioxide, Ammonia, Water)
+ * KerbalismFuelcellH2 (Oxygen, Hydrogen) - KerbalismFuelcellMP (Oxygen, MonoPropellant)  (Gordon Dry)
+ * Containers have had their volume and mass calculated with a calculator (PiezPiedPy)
+ * Science labs can now reset experiments (PiezPiedPy)
+ * CryoTanks are now simulated in the background, also fuel boiloff is simulated in the planner (PiezPiedPy)
+ * Reverted the Quick'n'dirty fix for GPOSpeedFuelPump because it has been fixed with v1.8.14 (Gordon Dry)
+ * Added a fix to make sure there is a module Reliability for parachutes, also for RealChute/RealChuteFAR (Gordon Dry)
+ * Scaled the ISRU's capacity to be more representative of their size (PiezPiedPy)
+ * All priority type processes have been removed and replaced with a Dump button that configures the dumped resource type(s) to dump overboard, the Dump button is also usable InFlight allowing for changes of strategies on the go (PiezPiedPy)
+ * Overhaul of all Chemical Plant and ISRU processes using CRP densities and molar masses (PiezPiedPy)
+ * SOE process now converts wasted Carbon into Shielding, Haber process now needs EC (PiezPiedPy)
+ * Hydrazine process now outputs Oxygen and requires EC and A New Nitrogen injected Hydrazine process added (PiezPiedPy)
+ * Vessel group filter can now search for vessel names that contain multiple words (Sir Mortimer)
+ * Changed the Small Supply Container to be 0.625m in diameter instead of 0.5m (Gordon Dry)
+ * Added radiation belts to ExtraSolar planets and moons - science definition texts still missing (Gordon Dry)
+ * Fixed a commented out bracket in another patch that hindered the Bluedog_DB Geiger counter from being a sensor (Gordon Dry)
+ * Configurable parts can now contain the same process in multiple slots (PiezPiedPy)
+ * Fixed MRE not running when shielding is full or does not exist on a vessel (PiezPiedPy)
+ * MRE process now outputs a small amount of CO2 (PiezPiedPy)
+ * GeigerCounter science experiment fixes for OPM and NewHorizons. Also SEP support fixes (Gordon Dry)
+ * Rebalanced Sabatier and Anthraquinone processes to output LiquidFuel and Oxidizer at Stock ratio of 9:11 (PiezPiedPy)
+ * Rebalanced H2+O2 and LH2+O2 fuel cells to output more realistic EC levels (PiezPiedPy)
+ * Some tooltip colors changed from a nasty hard to see red to a nice gold (PiezPiedPy)
+ * Fixed antennas bug having no science data rate in languages other than English (PiezPiedPy)
+ * Support for AirlineKuisine (PiezPiedPy)
+
+### For Developers
+
+ * Support for development on mac now included, also with help in the CONTRIBUTING.md file (Sir Mortimer)
+
+------------------------------------------------------------------------------------------------------
+
+## v1.7.1.1 for KSP 1.4.4 and 1.3.1
+ - 2018-07-03
+
+### Changes since the last release
+
+ * Localization translations added (Sir Mortimer [GRUMP])
+ * MM errors fixed (Gordon Dry)
+
+### For Developers
+
+ * Added a title parameter to the PlannerController that shows in the buttons text (PiezPiedPy)
+
+------------------------------------------------------------------------------------------------------
+
+## v1.7.1 for KSP 1.4.4 and 1.3.1
+ - 2018-07-02
+
+### Changes since the last release
+
+ * The Chemical Plant and External Life Support have had a repaint (PiezPiedPy)
+ * Added Xenon Gas to the Radial Pressurized Tanks (PiezPiedPy)
+ * Added Engines and RCS that use EC and/or LH2 when supported by a mod such as USI to the Planner (PiezPiedPy)
+ * Added part specific tags (Gordon Dry)
+ * A simple support patch for RealBattery - no final solution (Gordon Dry)
+ * Recalculated pressure control EC consumption to be more realistic (PiezPiedPy)
+ * Increase all crewable parts' EC because ECLSS uses EC constantly, you wanna survive in the Apollo LM, right? (Gordon Dry, PiezPiedPy)
+ * Quick'n'dirty fix for GPOSpeedFuelPump to avoid shielding to be pumpable by default (Gordon Dry)
+ * Reliability: mtbf depends mass; lighter parts last longer - max. ~16 years (~64 years in high quality), heavier parts last shorter - min. ~4 years (~16 years in high quality). Built in reliability modules don't take the whole part's mass into account, but their respective extra_mass (Gordon Dry)
+ * Greenhouses now act like a scrubber and also will not use CO2 or produce O2 when in a breathable atmosphere (PiezPiedPy)
+ * Reliability: mass and cost difference between standard and high quality is now relative to the part type (Gordon Dry)
+ * Allow vessel config when there is no vessel signal (PiezPiedPy)
+ * Fixed EVA Scrubber, ooops was broken by changes to Habitation (PiezPiedPy)
+ * Fuel Cells are now configurable with H2+O2 and Monoprop+O2 processes (PiezPiedPy)
+ * Added LH2+O2 processes to the Fuel Cells for USI and CryoTanks Support (PiezPiedPy)
+ * Added Hydrogen Liquefaction and Liquid Hydrogen Evaporator processes to USI and CryoTanks Support (PiezPiedPy)
+ * Fixed CryoTanks NRE in Planner and added LH2 to radial tanks for CryoTanks Support (PiezPiedPy)
+
+### For Developers
+
+------------------------------------------------------------------------------------------------------
+
+## v1.7.0 for KSP 1.4.3
+ - 2018-06-18
+
+### Changes since the last release
+
+ * Moved Humidity into Habitation (PiezPiedPy)
+ * Pressure and CO2 Poisoning rates are back to normal (PiezPiedPy)
+ * GravityRing NRE's in VAB/SPH bug fixed (PiezPiedPy)
+ * Click through prevention added (some things can still be clicked through the windows, due to using KSP's old style Gui) (PiezPiedPy)
+ * Overhaul to transmitter use, planning and monitoring, data rates, signal strength, EC cost and targets now work. Internal transmitters are separate from external transmitters and will only transmit telemetry and command control, they are also shown separately in the planner and are constantly powered unless you run out of EC, with the added benefit of loosing contact with DSN and subsequent control. External transmitters will lose contact when retracted, break, or if you run out of EC rendering long distance comms, call home and your ability to transmit science to zero. External transmitters will also stop using EC when retracted. EVA suits now contain a small internal transmitter for transmitting telemetry and controlling remote probes and rovers etc. All transmitters have had their EC usage changed to more realistic values and are also combinable. There is a minor drawback though, when changing scenes with the [ESC]Pause menu you may notice the target readout pointing to the wrong vessel and some signals that where previously dis-connected wrongly connecting back online, simply changing scene from for example the Space Center to Tracking Station will solve all errors in the network. *Thanks to (PiezPiedPy) for the transmitter overhaul.*
+
+ * Nitrogen added to pods on rescue, Humidity controller now detects breathable atmospheres (PiezPiedPy)
+ * Kerbalism Communotron 8 transmitter is back (PiezPiedPy)
+ * Transmitters have reliability added and tweaked EC costs, also removed simulate button for internal transmitters (PiezPiedPy)
+ * Signal lost/found during GameScene changes and SaveGame load, annoying bug fixed (PiezPiedPy)
+ * Support for Connected Living Spaces fixed (PiezPiedPy) also thanks go to Gordon-Dry ;)
+ * Module Manager cache bug fixed (PiezPiedPy)
+ * Added an upgrade part to the TechTree that adds a slot to the Manned pods, ECLSS module and Chemical plants (PiezPiedPy)
+ * Chemical plant capacity fixed, it was nurfed by accident in a previous release (PiezPiedPy)
+ * TechTree locations for Humidity controller and External ECLSS moved for a better Career balance (PiezPiedPy)
+ * Fix ContractConfigurator bug (PiezPiedPy)
+
+### For Developers
+
+------------------------------------------------------------------------------------------------------
+
+## v1.6.0 for KSP 1.4.3
+ - 2018-05-26
+
+### Changes since the last release
+
+ * Harvesters can now extract Nitrogen from the surface (JadeOfMom)
+ * Filters can now extract Ammonia from the atmosphere (JadeOfMom)
+ * New parts MiniPump and RadialPump to extract Water, Nitrogen and Ammonia from oceans (thanks to JadeOfMom for the Harvesters and PiezPiedPy for the parts)
+ * Harvesters are now spec'd at 10% abundance by default (madman2003)
+ ** The percentage is specified in the UI when selecting the process the harvester will run
+ ** The percentage can be overruled for individual parts
+ * Harvesting rate scales linearly with abundance (madman2003)
+ * Water harvesting has been buffed by a factor 6 (at the reference 10% abundance) compared to release 1.5.1 (madman2003)
+ * Restored antenna simulation button (PiezPiedPy)
+ * Fix greenhouse animation for SSPX (madman2003)
+ * Allow gravity rings that use solid walls to be shielded (madman2003)
+ * Fix harvesters background simulation, as well as scaling the produced resources by abundance (madman2003)
+ * Fix SSPX inflatable habitats and centrifuges to have crew capacity and somewhat realistic habitat volumes/areas (madman2003)
+ * Add nitrogen storage to SSPX modules containing a pressurization module (madman2003)
+ * Add habitat to Kerbalism gravity ring (madman2003)
+ * A first attempt at scaling Kerbalism UI to follow KSP UI scaling
+ ** By default using the scaling configured for KSP, with an additional scale factor in Settings.cfg if needed to overrule the default
+ * Clicking the middle mouse button on the popout menu will now close the popout window if it is already open.
+ * Humidity Control and a new Life Support Unit part (courtesy of PiezPiedPy)
+ * Scale down food production to realistic levels, and make it dependent on CO2 (madman2003)
+ ** Every kerbal now requires 2x Kerbalism greenhouse, or 3x 2.5m SSPX greenhouses, or 6x 3.5m SSPX greenhouses for permanent food production
+ ** SSPX greenhouses include a habitat area, leaving very little space for food production
+ * Water recycling is more realistic, recovering only 85% of Water (this is better than what ISS achieves in real life)
+ ** Ammonia and CO2 are recovered from Water, rather than producing Waste. This is to avoid (future) conflicts between the mineral content of urine and feces
+ * Kerbalism CO2 tanks are now full by default in order to supply Greenhouses with CO2 (madman2003)
+ * Fix display of Habitat volume and space in tooltip, they used to be swapped (madman2003)
+ * Minor fixes to SSPX config file (madman2003)
+ * Add Electrolysis with H2 priority and Sabatier with H2O priority (madman2003)
+ * Give Greenhouses the basic resources needed to run (madman2003)
+ * There is now a help file on GitHub for those wishing to report bugs or contribute to Kerbalism.
+   see [CONTRIBUTING.md](https://github.com/MoreRobustThanYou/Kerbalism/blob/master/CONTRIBUTING.md)
+
+### For Developers
+
+ * Profile importing is now available to modders who wish to import their own processes, rules, supplies etc (thanks to PiezPiedPy)
+   see Issue #2 on GitHub for more information [Here](https://github.com/MoreRobustThanYou/Kerbalism/issues/2)
+ * Updated Profiler GUI to use the Canvas system. Added Reset averages & Show zero calls buttons,
+   a Framerate limiter, avg calls and frame counter (thanks go to PiezPiedPy)
+
+------------------------------------------------------------------------------------------------------
+
+1.5.1
+  - SSPX support
+  - Adds a version of the Water Electrolysis process that doesn't dump excess Oxygen
+  - Added huge 3.5m containers
+  - German/Russian Localization (thank you Riggers and player101!)
+  - Probably some other stuff I forgot
+
+1.5.0
+  - Removed Signal completely
+  - CME blackouts are now supported by RemoteTech, but only in 1.8.10.3 or above
+  - Added @HaullyGames Deploy system. Some things, such as landing legs, will take EC to extend/retract
+  - Fixed some Science nullrefs
+
+1.4.4
+  - Fixed DSN stations showing with RemoteTech/CommNet
+  - Fixed Kerbalism overriding RemoteTech locks
+
+1.4.3
+  - RemoteTech antennas now show in the Ship Monitor
+
+1.4.2
+  - Updated B9Switch config
+
+1.4.1.4
+  - Fixed SSPX config
+  - Signal is now OFF by default
+
+1.4.1.3
+  - Improve SSPX support
+
+1.4.1.2
+  - Implement player101's science fix.
+
+1.4.1.1
+  - Actually fix relay strength this time
+
+1.2.9
+  - ported to KSP 1.3.0.1804
+  - improved SSTU support patch (@Maxzhao1999)
+
+1.2.8
+  - rebalanced atmosphere leak rate from ISS data
+  - new process in chemical plant: SCO (selective catalytic oxidation of NH3 to N2)
+  - radiation fields can now be oriented using a specific reference body
+  - lowered abundance thresholds of ore and co2 harvesters
+  - scale part icon of pressurized radial containers
+  - custom order of part icons in our category
+  - Coatl Aerospace support patch (@dieDoktor)
+  - fix: properly detect if drill head intersect ground
+  - fix: no more signal warnings on prelaunch
+  - fix: false detection of incoherent oxygen production
+  - fix: try to not break AmpYear/BonVoyage solar panel output detection
+
+1.2.7
+  - remember window position (@PiezPiedPie)
+  - depressurizing habitats also vent WasteAtmosphere
+  - improved ec and supply icon tooltips in monitor
+  - fix: too generous gift package for rescue missions
+  - fix: comfort from parts not overriding environment factors
+  - fix: disable modules on tutorial scenarios
+  - fix: wrong pressurized state inside breathable atmosphere
+  - fix: excessive cryotank background consumption
+
+1.2.6
+  - improved Bluedog support patch (@ModZero)
+  - SSTU support patch (@Maxzhao1999)
+  - reduced monoprop fuel cell rates, adapt to required EC
+  - fix: planner not considering solar panels after last update
+  - fix: exception in Configure module for crafts that never entered VAB
+  - fix: duplicate extend/retract in some supported antennas
+
+1.2.5
+  - detect and avoid issues at high timewarp in external modules
+  - hack stock solar panels and RTGs to use resource cache
+  - RTGs decay over time, with an half-life of 28.8 kerbin-years
+  - corrected all chemical reactions, some were very wrong
+  - fix: solar panel sun visibility sampling error at max timewarp for loaded vessels (#95)
+  - fix: impossible to guarantee coherency in resource simulation of loaded vessels (#96)
+
+1.2.4
+  - SMURFF compatibility patch (@eberkain)
+  - Laboratory module satisfy stock contracts
+  - fix: resource amount not clamped to capacity
+  - fix: script editor window UB after scene changes
+
+1.2.3
+  - resource cache production/consumption simulate ALL_VESSEL_BALANCED
+  - added Waste Incinerator process to ISRU chemical plants
+  - moved Waste Compressor process from manned pods to ISRU chemical plants
+  - EVA kerbals now have a non-regenerative scrubber, with fixed duration
+  - increased amount of EC and Oxygen on EVA kerbals
+  - improved description of configure setups
+  - scale low-gain and high-gain antenna distances differently in supported planet packs
+  - lowered xmit scalar threshold used to deduce if data is file or sample
+  - safemode malfunctions don't stop timewarp anymore
+  - support patch for RLA Stockalike Continued (@YaarPodshipnik)
+  - NearFuture PB-AS-NUK emit radiation (@YaarPodshipnik)
+
+1.2.2
+  - fix: remove stock antenna from probe cores
+
+1.2.1
+  - new ECLSS component: Waste Compressor, compress Waste into Shielding
+  - new ECLSS component: Monoprop Fuel Cell, burn Monoprop and has Water+Nitrogen by-products
+  - atmosphere is breathable on all bodies containing oxygen, when pressure is above 25 kPA
+  - proper experience bonus calculation in stock converters and harvesters (@Gotmachine)
+  - MOLE solar panels support in planner and background simulation  (@Gotmachine)
+  - support patches for SXT & HGR, improved patches for VSR & HabTech, and more (@Eberkain)
+  - support patch for OrbitalTug (@PiezPiedPie)
+  - fix: cache stop updating after planting flag (#50, #52, #75)
+  - fix: exception in main loop when space weather is disabled (#78)
+  - fix: exception in planner analysis when comfort modifier is used in a process (#79)
+  - fix: greenhouse harvest ready message spam
+  - fix: missing configure setup descriptions in some cases
+
+1.2.0
+  - process: it is possible to specify the set of output resources that can be dumped overboard
+  - background/planner simulation of stock converter module support DumpExcess flag
+  - fuel cell, water recycler and waste processor adapt consumption to required production
+  - reduced atmosphere leak rate by 80%
+  - allow scripts to be executed even without electric charge
+  - added HardDrive to labs
+  - removed ControlRate setting
+  - fat-finger breakdown event support new Science system (#53)
+  - fix: do not allow stock science lab modules around when Science is enabled
+  - fix: toggling processes on unloaded vessels using automation doesn't really toggle it (#71)
+
+1.1.9
+  - SoundingRockets support patch by ValynEritai
+  - BluedogDesignBureau support patch by ValynEritai & Maxzhao1999
+  - OrbitalScience sigint antenna support patch by alaxandir
+  - increased amount of resources on_rescue
+  - waste processor can be toggled on/off
+  - rebalanced ECLSS modules, capacity now proportional to crew capacity
+  - rebalanced climatization: less EC cost, longer degeneration time
+  - greenhouse has integrated pressure control
+  - monitor panels require a connection on unmanned vessels
+  - only remove stock conversions from ISRU, don't touch third-party ones
+  - there is now an Extra/ folder containing patches not enabled by default
+  - ad-hoc habitat volume/surfaces for all stock parts and a ton of other ones, by schrema
+  - fix: amount of configurable resources is reset after vessel load in editor
+  - fix: wrong capacity in ISRU setups
+  - fix: wrong savegame version saved
+  - fix: missing setup details in Configure window when module is defined after (#57)
+  - fix: missing name of non-stock tech in Configure module part tooltip (#58)
+  - fix: monitor don't forget selected vessel when flagged as debris after selection (#60)
+  - fix: automation panel throw exception on duplicate id (#65)
+  - fix: asset bundle loading cause problems in HullCam/KronalVesselViewer (#66)
+  - fix: ContractConfigurator packs not working with Laboratory/Antenna module (#68)
+
+1.1.8
+  - the science dialog is back (but can be hidden with settings)
+  - stop disabling Science if ScienceRelay is detected
+  - new API functions to deal with science data
+  - better support for SSPX by Yaar Podshipnik
+  - telemetry env readings require sensor parts
+  - kerbin magnetotail now extend just beyond mun orbit
+  - SCANsat support in automation
+  - show BodyInfo window automatically the first time user enter map view or tracking station
+  - tweak antenna distances on supported planet packs
+  - fix: popup message about data when entering from EVA
+  - fix: configure window is closed when related part is deleted in editor
+  - fix: minor fixes in Science.cfg
+  - fix: heliopause crossing contract
+  - fix: pass credits instead of data size when firing OnScienceReceived event
+  - fix: do not throw exception during data hijacking if science container is not present
+  - new Experiment module with custom situation support (WIP, currently disabled)
+
+1.1.7
+  - HardDrive module implement IScienceDataContainer
+  - monitor auto-switch vessel
+  - window get scroll bars if necessary
+  - fix: prevent camera scroll is working again
+  - fix: show monitor panels depending on features enabled
+
+1.1.6
+  - improved the ui
+  - JX2Antenna support patch by YaarPodshipnik
+  - ContractConfigurator support patch by Gotmachine
+
+1.1.5
+  - Rule framework
+    - multiple profiles can cohexist in the same installation, only one is enabled from user settings
+    - Process: vessel-wide resource consumer/producers driven by modifiers
+    - split Supply out of Rule, for additional flexibility
+    - can use resource amount as a modifier
+    - many new modifiers, to leverage the information provided by habitat
+  - Features framework
+    - user specified features are set by a flag in settings
+    - other features are detected automatically from the modifiers used in the active profile
+    - inject MM patches during loading screen, before MM is executed
+    - third parties can check for specific features or profiles by using NEEDS[]
+    - parts are enabled/disabled automatically depending on features used
+  - Resource cache
+    - new 'exact, order-agnostic' algorithm for consumption/production chains at arbitrary timesteps
+    - consider interval-based outputs in depletion estimates
+  - Configure
+    - new module Configure: can select between setups in the VAB or in flight
+    - setups can specify resources and/or modules
+    - setups can include extra cost and mass
+    - setups can be unlocked with technologies
+    - configuration UI, that show info on modules and resources for a setup
+  - Habitat
+    - new module Habitat: replace CLS internal spaces
+    - used to calculate internal volume in m^3, and surface in m^2
+    - can be disabled/enabled even in flight to configure the internal space as required
+    - support inflatable habitats
+    - can be pressurized/depressurized
+    - can keep track of level of CO2 in the internal atmosphere
+    - can be added to parts with no crew capacity
+  - Greenhouse
+    - improved module: Greenhouse
+    - lamps intensity is determined automatically, and is expressed in W/m^2
+    - can have radiation and pressure thresholds for growth
+    - can require an arbitrary set of input resources
+    - can produce an arbitrary set of by-product resources
+    - growth will degenerate if lighting/radiation/pressure conditions aren't met
+  - ISRU
+    - planetary resource definitions based on real data
+    - new module Harvester: for crustal/atmospheric resource extraction, use abundance/pressure thresholds
+  - Wet workshops
+    - some stock tanks can now be configured as either fuel tanks or habitats, even in flight
+  - QualityOfLife
+    - new module Comfort: replace Entertainment and provide a specific bonus, added to some stock parts
+    - modified module GravityRing: now provide firm-ground bonus
+    - living space is calculated from volume per-capita
+  - Radiation
+    - shielding required is now determined by habitat surface, and map to millimeters of Pb
+    - rtg emit a small amount of radiation
+  - Planner
+    - single page layout, with panel selection
+    - show consumers/producers of a resource in tooltip
+    - improved/redesigned most panels
+    - redundancy analysis for Reliability panel
+  - Reliability
+    - improved subsystem: Reliability
+    - support arbitrary third party modules
+    - components are now disabled when they fail
+    - two types of failures: malfunctions (can be repaired) and critical failures (can't be repaired)
+    - safemode: there is a chance of remote repairs for unmanned vessels
+    - components can be assigned to redundancy groups
+    - an optional redundancy incentive is provided: when a component fail, all others in the same redundancy group delay their next failure
+    - removed 'manufacturing quality'
+    - can select quality per-component in the vab, high quality means higher cost and/or mass but longer MTBF
+  - Signal
+    - improved: focus on data transmission rates and differences between low-gain and high-gain antennas
+    - high-gain antennas: can communicate only with DSN
+    - low-gain antennas: can communicate with DSN and with other vessels
+    - low-gain antennas: can be flagged as 'relay' to receive data from other vessels
+    - can choose what level of control to lose without a connection:
+      . 'none' (lose all control),
+      . 'limited' (same as CommNet limited control) and
+      . 'full' (only disable data transmission)
+    - easy parameters for antenna definitions
+    - simple data rate attenuation model
+    - render data transmission particles during data transmission
+    - disable CommNet automatically when enabled
+    - connection status is obtained by CommNet or RemoteTech when signal is disabled
+    - new signal panel in vessel info window, show data rates, destination and file being transmitted
+  - Science
+    - new subsystem: Science, improve on data storage, transmission and analysis
+    - transmit data over time, even in background
+    - analyze data over time, even in background
+    - the background data transmission work with Signal, CommNet or RemoteTech.
+    - new module: HardDrive, replace stock data container, can flag files for transmission and lab analysis
+    - new module: Laboratory, can analyze samples and produce transmissible data
+    - work with all science experiment modules, both stock and third-party, by hijacking the science result dialog
+    - data storage: can store multiple results of same experiment type, can transfer to other parts without requiring EVA
+    - data storage: can still be stored on EVA kerbals, and EVA kerbals can take/store data from/to pods
+    - data UI: show files and samples per-vessel, can flag for transmission or analysis, can delete files or samples
+    - properly credit the science over time
+    - do not break science collection contracts
+  - Automation
+    - removed the Console and command interpreter
+    - new scripting system: not text-based anymore
+    - new component control and script editing UI
+    - script editor UI highlight parts for ease of use
+  - Misc
+    - ported to KSP 1.2.1
+    - consistent part naming scheme
+    - rebalanced mass/cost of all parts
+    - improved part descriptions
+    - do not change stock EC producers/consumers anymore
+    - adapted all support patches, removed the ones not necessary anymore
+    - shaders are loaded from asset bundle
+    - removed workarounds for old SCANsat versions
+    - some Settings added, others removed
+    - action group support for all modules
+    - properly support multiple modules of the same type in the same part
+    - optimized how animations in modules are managed
+    - can optionally use the stock message system instead of our own
+    - can optionally simulate the effect of tracking pivots on solar panels orientability
+    - removed helmet handling for EVA kerbals
+    - doesn't require CRP anymore, but it will still work along it
+    - improved how crew requirements are specified in modules
+    - show limited body info window when Sun is selected, instead of nothing
+    - new contract: analyze sample in space
+    - new contract: cross the heliopause
+    - rebalanced ec consumers/producers
+    - show tooltips in vessel info
+    - use common style for all part info tooltips
+    - AtomicAge engines emit radiation (ThePsion5)
+    - more love for VenStockRevamp patch (YaarPodshipnik)
+  - Profile: 'Default'
+    - rewritten from scratch
+    - balanced consumption rates from real data
+    - balanced container capacity from real data
+    - water
+    - co2 poisoning
+    - pressurization: influence quality of life
+    - configurable ECLSS in pods: scrubber, water recycler, pressure control, waste processing
+    - configurable supply containers: can store Food, Water, Waste
+    - configurable pressurized tanks: can store Oxygen, Nitrogen, Hydrogen, Ammonia
+    - greenhouse: require Ammonia and Water, produce Oxygen and WasteWater as by-product, need to be pressurized, has radiation threshold
+    - stock ISRU plants can be configured with one among a set of reality-inspired chemical processes
+    - stock drills can be configured with a specific resource harvester
+    - stock atmo experiment is also used as configurable atmospheric harvester
+    - stock fuel cells act like real fuel cells
+    - new part: Chemical Plant, can execute reality-inspired chemical processes, unlocked early in the tech tree
+  - Profile: 'Classic'
+    - this profile mimick the old default profile, without the new stuff
+  - Profile: 'None'
+    - choose this if you want to play with third-party life support mods
+  - Bugs fixed
+    - fix: nasty problem with interaction between cache and analytical sunlight estimation
+    - fix: radiation body definitions were not loaded in some cases
+    - fix: planner, stock laboratory EC consumption wasn't considered
+    - fix: planner, solar panel flux estimation was considering atmo factor even in space
+    - fix: planner, correctly skip disabled modules
+    - fix: spurious signal loss message when undocking
+    - fix: maintain notes and scripts even after docking/undocking
+    - fix: highlighting of malfunction components in pods
+    - fix: in monitor UI signal icon, show all relays in the chain
+    - fix: bug with killing eva kerbals while iterating the list of crew
+    - fix: exception when loading dead eva kerbals
+    - fix: module index mismatch when loading dead eva kerbals
+
+1.1.4
+  - replaced Malfunction with Reliability module
+    - support multiple reliability modules per-part and per-component
+    - RCS, Greenhouse, GravityRing and ActiveShield can malfunction
+    - Antennas can't malfunction anymore
+    - can specify trait and experience level required for repair
+    - disabled automatically if TestFlight is detected
+  - new module PlannerController: permit to include or exclude part modules
+    from the planner calculations using a toggle in right-click UI in the VAB
+  - entertainment modules can be configured to ignore internal space
+  - add some Entertainment to Ven Stock Revamp small inflatable hab (YaarPodshipnik)
+  - SurfaceExperimentPackage science tweaks patch (YaarPodshipnik)
+  - telemetry experiment is added coherently to all probes (YaarPodshipnik)
+  - geiger counter science definitions for NewHorizon (BashGordon33)
+  - entertainment added to Space Station Part Expansion cupolas and habitats
+  - some KIS items provide a small amount of entertainment
+  - fix: solar panel malfunctions were not applied in loaded vessels
+  - fix: malfunction highlights throwing exception in some circumstances
+  - fix: relativistic time dilation when orbit is not properly set
+  - fix: better approximation for atmospheric gamma absorption
+
+1.1.3
+  - do not use an EVA module anymore, to avoid triggering Kerbal duplication bug
+  - rescaled geiger counter part to half size
+  - clarified scrubber tooltip description
+  - fix: exception in computer system when two networked vessels have the same name
+  - fix: correct lifetime estimates during simulation steps when meals are consumed
+
+1.1.2
+  - replaced tutorial notifications with KSPedia entries
+  - added a very small radial oxygen container unlocked at survivability
+  - added RadiationOnly and StressOnly profiles
+  - updated CLS interface dll
+  - balancl: food capacity reduced by 50% in 0.625m food container
+  - balance: oxygen capacity reduced by 75% in big radial oxygen container
+  - balance: rearrange US goo/matlab in the tech tree for consistency
+  - balance: tweak US supply containers capacity
+  - balance: active shield moved to experimental science, made more powerful
+  - fix: body info panel will not break when sun is selected
+
+1.1.1
+  - new automation system: vessel computer, console, scripts
+  - improved body info window
+  - vessel info show crew specialization
+  - lights consume ec in background and are considered in planner
+  - support: KerbalAtomics engines radiation patch by TheSaint
+  - support: NewHorizons radiation definitions patch by BashGordon33
+  - support: SampleReturnCapsule antenna patch
+  - support: SurfaceLights in planner and background simulation
+  - balance: reduced Vall/Io surface radiation
+  - balance: (realism profile) less co2 capacity in pods
+  - balance: (realism profile) kerbals eat twice per-day
+  - fix: crossing belt contract condition & warnings
+  - fix: hiding the GUI will not show any window
+  - fix: EVA headlight not working without a profile
+
+1.1.0
+  - scrolling inside a window will not zoom the camera anymore
+  - optimization: compute vessel position only once
+  - balance: radiation levels fade off between zones
+  - balance: increased NERV radiation
+  - fix: fields rendering on some Nvidia GPUs
+  - fix: planner exception with unmanned vessels
+  - fix: Vall use 'surface' radiation model
+  - fix: workaround for SCANsat issue #234 (versions before 16.6)
+  - fix: resource cache will not break BackgroundProcessing
+  - fix: cross belts contract can be completed with unmanned vessels
+  - fix: active shield not working in background
+
+1.0.9
+  - new magnetosphere & radiation models
+  - support for stock bodies, OPM & RSS
+  - press ALT+N on map view or tracking station to show/hide the magnetic fields
+  - you can also press Keypad 0/1/2/3 to quickly toggle between them
+  - new module: Emitter, can add/remove radiation from a vessel
+  - the stock nuclear engine emit some radiation
+  - the old high-tech food container has been repurposed as an active shield
+  - tech progression patch for ETT by autumnalequinox
+  - OPM science definitions for geiger counter by BashGordon33
+  - pressing ALT in the VAB make the planner consider the crew at full capacity
+  - optimized line rendering and improved antialiasing
+  - fix: issue with greenhouse when waste_rate is zero
+  - fix: greenhouse growth becoming NaN when attached using KIS
+  - fix: signal disconnections in some circumstances
+  - fix: detect when converters are full in background
+  - fix: cryotank background cooling and boiloff rates proportional to capacity
+  - fix: vessel info window height when unmanned vessel is selected
+  - fix: support SCANsat version 16.4+
+
+1.0.8
+  - stable signal link rendering
+  - science experiment definitions for the geiger counter, thanks BashGordon33!
+  - dropped support for savegames from version 0.9.9.4 or older
+  - only allow 1 malfunction module per-part
+  - fix: monitor reporting poor manufacturing quality for all vessels
+  - fix: depletion estimates reporting perpetual with very small rates
+  - fix: possible division by zero in resource simulation
+  - fix: wrong amount of ec consumed by cryotank background simulation
+
+1.0.7
+  - improved planner and vessel info ui
+  - removed the old parts that were disabled ages ago, can still be downloaded from here:
+    https://github.com/ShotgunNinja/Kerbalism/raw/master/misc/OldParts.zip
+
+1.0.6
+  - a better temperature model
+  - vessel info window can show solar, albedo and body flux
+  - planner consider all resources from all supported modules
+  - improved planner calculations for scrubbers & recyclers
+  - relativistic time dilation on resource consumption and production (disabled by default)
+  - optimized raytracing
+  - atmospheric decay of unloaded vessels can be disabled in settings
+  - RTG output decay over time can be disabled in settings
+  - scrubber module: waste to resource ratio can be configured
+  - sensor module: more environment readings available
+  - fix: greenhouse waste bonus calculation
+  - fix: antenna throwing exceptions on active debris
+  - fix: greenhouse natural lighting now consider atmospheric absorption
+  - fix: exception when re-entering a debris from eva with vessel info opened
+
+1.0.5
+  - optimized vessel monitor
+  - optimized debris decay in atmosphere
+  - recycler module efficiency can depend on technology progression
+
+1.0.4
+  - refactored overall architecture
+  - new resource system: faster, stronger
+  - optimized signal system
+  - optimized background resource simulation
+  - vessel cache: smart FIFO eviction strategy
+  - optimized malfunction module
+  - more stable depletion estimates
+  - improved signal link rendering
+  - vessel info show consumption/production rates
+  - vessel monitor and planner ui remain visible on mouse over
+  - balance: decreased malfunction rate
+  - balance: reduced engine malfunction penalty
+  - fix: background resource simulation inconsistencies at extreme timewarp
+  - fix: vessels not getting included in relay network calculations
+  - fix: scrubber and recycler inconsistencies during timewarp blending
+  - fix: greenhouse assuming the part has shutters
+  - fix: atmosphere description in vessel info window
+
+1.0.3
+  - recompiled for KSP 1.1.3
+  - interplanetary coronal mass ejections
+  - fix: scrubber efficiency reverting to 50%
+  - fix: 30 days manned orbit contract not generated again after completion
+  - patch to allow Shielding production on Extra Planetary Launchpad, by Enceos
+
+1.0.2
+  - planner: warn the user if resource capacity isn't enough to avoid inconsistencies at extreme timewarp
+  - tweaked MOLE solar panel output
+  - realism and tac emulation profiles presence can be queried using NEEDS[]
+  - fix: typo in EC amount checking for relay antennas
+  - fix: resque missions getting hydrazine instead of monoprop when RealFuel isn't installed
+
+1.0.1
+  - atmosphere is not considered breathable under the ocean surface
+  - is possible to force kerbals to have helmet and oxygen by holding SHIFT when going to EVA
+  - simulate CryoTanks boiloff in background, CryoTanks EC consumption supported in planner
+  - use Hydrazine instread of MonoPropellant for the EVA suit, if RealFuels is installed
+  - made RealFuels aware of default profile waste resources
+  - some modules are not simulated in background if BackgroundProcessing is detected
+  - fix: shortAntenna will not break existing vessels when signal mechanic is disabled
+  - fix: telemetry experiment data size reverted to previous behaviour
+  - fix: 'put a kerbal in orbit for 30 days' contract will not consider resque missions
+
+1.0.0.0
+  - optimized everything
+  - improved planner calculations, thanks Barrin!
+  - contracts: put a kerbal in orbit for 30 days, cross the radiation belt, harvest food in space
+  - temperature simulation and storm mechanic will work for arbitrarily deep body hierarchies
+  - made the telemetry experiment more interesting
+  - only show belt warnings if a radiation rule is present
+  - MM patch for Tundra Exploration
+  - tweaked entertainment factor
+  - realism profile has been tweaked
+  - barebone profile now also include radiation mechanic
+  - science tweaks support for Dmagic and Universal Storage experiments
+  - coverters and drills background simulation consider trait bonus
+  - fix: correct sunlight evaluation at extreme timewarp
+  - fix: problem with interval-based rules at extreme timewarp
+  - fix: resource-related breakdown events
+  - fix: muting messages will also prevent stopwarp
+  - fix: resources given to resque mission when claw is used
+  - fix: geiger counter is considered for satellite contracts
+
+0.9.9.9
+  - science lab EC consumption is simulated in background
+  - science labs EC cost tweaked
+  - fix: ui offsets respect scaling
+  - fix: removed signal lock exploit for unmanned debris
+  - fix: missing data in part prefabs will no longer break background simulation
+  - fix: problem with vessel info and resource names being used instead of rule names
+
+0.9.9.8
+  - depend on CommunityResourcePack, for real this time
+  - the Realism profile just got better: water filters and more, check it out
+  - can show signal link line per-vessel, in map and trackingview
+  - it is now possible to define custom antenna range scopes
+    and to redefine the ranges of the default scopes
+  - solar panels output rebalanced
+  - right click in the planner menu to go back in the lists
+  - rule: can be influenced by a comma-separed list of modifiers
+  - rule: waste buffer size configurable
+  - rule: can force waste resources to be hidden in pods
+  - new module: Recycler, full support in planner and monitor
+  - Greenhouse module can consume an optional input resource
+  - more hooks, check them out
+  - disabled the 'redundancy incentive' function, that was too slow
+  - fix: planner calculate phone-home bonus when signal is disabled
+  - fix: do not show unknown objects in monitor anymore
+  - fix: potential problem with docking in the tutorials
+  - fix: can now take data from a geiger counter
+
+0.9.9.7
+  - re-added Food/Oxygen definitions temporarely to the default profile
+  - changed key combination to mute/unmute messages to CTRL+N
+
+0.9.9.6
+  - the default profile now require CommunityResourcePack
+  - NEW PARTS! inline food containers and radial oxygen tank by Tygoo7
+  - NEW PART! geiger counter by Naazari1382
+  - phased out old food and oxygen containers
+  - messages can be muted and unmuted by using CTRL+M
+  - moved gravity ring higher in the tech tree
+  - experimental Realism profile
+  - experimental TAC-LS emulation profile
+  - fix: depletion estimates with meal-based rules
+  - fix: probes and other parts getting supply resources in some occasions
+  - fix: vessel info window doesn't show supplies depletion estimates for unmanned vessels
+  - fix: corrected automatic waste capacity in pods
+  - fix: correct depletion estimates at extreme timewarps
+  - fix: greenhouse doesn't consume waste when there is no lighting
+
+0.9.9.5
+  BIG REFACTOR
+  - can run arbitrary rules that consume a resource and accumulate a value per-kerbal
+  - rules can be influenced by environment
+  - existing mechanics reimplemented as a set of rules and enabled by default
+  - with no rules it degenerate into a background simulation of the resources with ui
+  - you can write your own rules, go check in profiles/ directory
+  CRP COMPATIBILITY
+  - food/oxygen properties have been changed to match CRP ones
+  - food/oxygen consumption changed to more realistic rates
+  - previous savegames will keep working (yay!)
+  CONFIGURATION
+  - settings.cfg to customize the simulation
+  - choose a file in the profiles/ directory, create your own, or don't use one at all
+  - signal mechanic is disabled automatically if you are using RemoteTech or AntennaRange
+  - malfunction mechanic is disabled automatically if you are using DangIt
+  OTHER MODS SUPPORT
+  - SCANsat modules re-enable automatically when EC is back
+  - support for NearFuture reactors, fission generators and radioisotope generators
+  - support Planetary Base System converters
+  - support for Origami antennas
+  - NearFutureSpacecraft, CryoTanks and KerbalAtomics MM patches by Fraz86
+  - greenhouse & scrubber modules work on arbitrary resources
+  - more hooks added, go check out
+  MALFUNCTIONS
+  - malfunctioned components are highlighted, can be toggled on/off from the monitor ui
+  - engineers can inspect parts and get an estimate of lifetime
+  - use new curve for part aging
+  - use new method to incentive redundancy
+  - seriously lowered the malfunction rate
+  - antennas will last longer
+  - limit of 2 malfunctions per-component at max
+  - reduced range penalty for antenna malfunctions
+  - radiation don't influence malfunctions anymore
+  - planner show correct malfunctions/year estimates
+  MISC
+  - recompiled against KSP 1.1.2
+  - tech descriptions are updated automatically, no need to do that in MM patches anymore
+  - improved tech description visibility
+  - phased out the high-tech 1.25m food container
+  - more robust depletion estimates
+  - new Sensor module to add environment readings to a part
+  - storm messages can be disabled per-vessel
+  - storms can be turn off in settings
+  - added a partlist icon in the vab and moved parts there
+  BALANCE
+  - lowered mass of shielding
+  - reduced mass of parts in general
+  - breakdown events also incur a reputation penalty
+  - increased time before breakdown a bit
+  - reduced frequency of storms
+  - increased science value of experiments a bit
+  - moved small fixed panel to basic science
+  - rebalanced solar panels outputs to visually match number of panels
+  BUGFIXES
+  - fix: bug with multiple ModuleResourceConverters in background and active flag
+  - fix: helmet state no forced on top of KIS anymore
+  - fix: problems with flowState
+  - fix: problems with resque kerbals on eva
+  - fix: setup resources for resque missions
+  - fix: kerbal climate property recover slowly to avoid exploit
+  - fix: thermometer readings
+
+
+0.9.9.4
+  - new part! an artificial gravity hab by mehka
+  - new part! small food container by Nazari1382
+  - new part! a better 1.25m food container by tygoo7
+  - added support for ConnectedLivingSpace
+  - vessel info window
+  - new 'medium' scope for antennas
+  - doubled amount of EC on eva suits
+  - minor changes in the EnergyTweaks
+  - reduced radiation influence over malfunctions
+  - MM patches for NearFutureElectrical and NearFuturePropulsion by Fraz86
+  - default antenna patch by speedwaystar
+  - greenhouse module can specify an emissive object for the lamps
+  - fix: greenhouse module do not assume there is a shutter anymore
+  - fix: monitor tooltip, this time for real
+  - fix: antennas should work with contracts now
+  - fix: issue with EVA prop getting created out of thin air
+  - fix: curved solar panels weren't working
+  - fix: kerbals don't stop eating anymore
+
+
+0.9.9.3
+  - technologies can be customized
+  - radiation influence malfunctions
+  - support for NearFutureSolar
+  - moved all parts to utility menu
+  - no more oxygen warnings at prelaunch
+  - tweaked some EnergyTweaks values
+  - MM patches in directory tweaks can now be deleted
+  - fix: problem with EVA monoprop
+  - fix: planner doesn't cover staging icons anymore
+  - fix: monitor was visible in main menu
+  - fix: monitor tooltip problems with scrubber
+  - fix: problem with negative part
+  - fix: bug in malfunction penality
+
+
+0.9.9.2
+  - added tags to parts
+  - reverted to stock monoprop behavior from/to EVA temporarely
+
+
+0.9.9.1
+  - ported to KSP 1.1.0.1230
+  - removed assumptions on technologies order
+  - versioning of serialized data
+  - doubled radiation life expectancy at max shielding
+  - added CommunityTechTree patch courtesy of DarkonZ
+  - monitor: vessels can be assigned to groups
+  - monitor: can filter vessels by group
+  - monitor: added time to depletion of Food & Oxygen to supply icon tooltip
+  - planner: EC cost of active radiators respect enabled/disabled toggle
+  - planner: EC cost of new wheels, respect motor toggle
+  - hooks: scan for assembly only once
+  - hooks: new function InjectKerbal()
+  - bugfix: proper text clamping for vessel name in monitor
+  - bugfix: release input locks even when not in flight
+  - bugfix: human-readable durations weren't using earth time settings
+  - bugfix: SCANsat resource scanners weren't consuming EC in background
+
+
+0.9.9.0
+  First public release